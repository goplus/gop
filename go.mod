module github.com/goplus/gop

go 1.16

require (
<<<<<<< HEAD
	github.com/goplus/c2go v0.7.10
	github.com/goplus/gox v1.11.31
=======
	github.com/goplus/c2go v0.7.13
	github.com/goplus/gox v1.11.32
>>>>>>> 348e5ea9
	github.com/goplus/libc v0.3.13
	github.com/goplus/mod v0.9.12
	github.com/qiniu/x v1.11.9
)<|MERGE_RESOLUTION|>--- conflicted
+++ resolved
@@ -3,13 +3,8 @@
 go 1.16
 
 require (
-<<<<<<< HEAD
-	github.com/goplus/c2go v0.7.10
-	github.com/goplus/gox v1.11.31
-=======
 	github.com/goplus/c2go v0.7.13
 	github.com/goplus/gox v1.11.32
->>>>>>> 348e5ea9
 	github.com/goplus/libc v0.3.13
 	github.com/goplus/mod v0.9.12
 	github.com/qiniu/x v1.11.9

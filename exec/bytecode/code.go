--- conflicted
+++ resolved
@@ -122,15 +122,11 @@
 	opGoBuiltin     = 41 // op(26)
 	opErrWrap       = 42 // idx(26)
 	opWrapIfErr     = 43 // reserved(2) offset(24)
-<<<<<<< HEAD
-	opDefer         = 44
-	opStruct        = 45
-	opCallField     = 46
-	opSetField      = 47
-=======
 	opDefer         = 44 // reserved(26)
 	opGo            = 45 // arity(26)
->>>>>>> 36c6c2c0
+	opStruct        = 46
+	opCallField     = 47
+	opSetField      = 48
 )
 
 const (
@@ -216,15 +212,11 @@
 	opGoBuiltin:     {"goBuiltin", "", "op", 26},                          // op(26)
 	opErrWrap:       {"errWrap", "", "idx", 26},                           // idx(26)
 	opWrapIfErr:     {"wrapIfErr", "", "offset", 26},                      // reserved(2) offset(24)
-<<<<<<< HEAD
-	opDefer:         {"defer", "", "", 0},
+	opDefer:         {"defer", "", "", 0},                                 // reserved(26)
+	opGo:            {"go", "", "arity", 26},
 	opStruct:        {"struct", "funvArity", "type", (10 << 8) | 16},
 	opCallField:     {"opCallField", "", "", 0},
-	opSetField:      {"opSetField", "", "", 0},
-=======
-	opDefer:         {"defer", "", "", 0},                                 // reserved(26)
-	opGo:            {"go", "", "arity", 26},                              // arity(26)
->>>>>>> 36c6c2c0
+	opSetField:      {"opSetField", "", "", 0}, // arity(26)
 }
 
 // -----------------------------------------------------------------------------

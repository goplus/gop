--- conflicted
+++ resolved
@@ -237,15 +237,11 @@
 	opGoBuiltin:     execGoBuiltin,
 	opErrWrap:       execErrWrap,
 	opWrapIfErr:     execWrapIfErr,
-<<<<<<< HEAD
-	opDeferOp:       execDeferOp,
+	opDefer:         execDefer,
+	opGo:            execGo,
 	opLoadField:     execLoadField,
 	opStoreField:    execStoreField,
 	opAddrField:     execAddrField,
-=======
-	opDefer:         execDefer,
-	opGo:            execGo,
->>>>>>> 80914cf3
 }
 
 var execTable []func(i Instr, p *Context)

--- conflicted
+++ resolved
@@ -239,13 +239,10 @@
 	opErrWrap:       execErrWrap,
 	opWrapIfErr:     execWrapIfErr,
 	opDefer:         execDefer,
-<<<<<<< HEAD
+	opGo:            execGo,
 	opStruct:        execStruct,
 	opCallField:     execCallField,
 	opSetField:      execSetField,
-=======
-	opGo:            execGo,
->>>>>>> 36c6c2c0
 }
 
 var execTable []func(i Instr, p *Context)

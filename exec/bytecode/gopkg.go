--- conflicted
+++ resolved
@@ -88,35 +88,8 @@
 	index := p.Pop()
 	val := p.Pop()
 	value := p.Pop()
-	idx, isStarkVar := val.(int32)
-	if isStarkVar {
-		val = p.data[p.base+int(idx)]
-	}
 	v := reflect.ValueOf(val)
 	storeField(v, index.([]int), value)
-	if isStarkVar {
-		p.data[p.base+int(idx)] = v.Interface()
-	}
-	// var ptr bool
-	// for v.Kind() == reflect.Ptr {
-	// 	ptr = true
-	// 	v = v.Elem()
-	// }
-	// if ptr {
-	// 	setValue(v.FieldByIndex(index.([]int)), value)
-	// 	if isStarkVar {
-	// 		p.data[p.base+int(idx)] = v.Addr().Interface()
-	// 	}
-	// } else {
-	// 	t := v.Type()
-	// 	v2 := reflect.New(t).Elem()
-	// 	v2.Set(v)
-	// 	setValue(v2.FieldByIndex(index.([]int)), value)
-	// 	v = v2
-	// 	if isStarkVar {
-	// 		p.data[p.base+int(idx)] = v.Interface()
-	// 	}
-	// }
 }
 
 func storeField(v reflect.Value, index []int, value interface{}) {
@@ -458,20 +431,17 @@
 }
 
 // LoadField instr
-<<<<<<< HEAD
-func (p *Builder) LoadField(v interface{}, index []int) *Builder {
-	switch x := v.(type) {
-	case exec.GoVarAddr:
-		p.LoadGoVar(x)
-	case *Var:
-		p.LoadVar(x)
-	case int32:
-		p.Load(x)
-	case reflect.Type:
-	}
-=======
+// func (p *Builder) LoadField(v interface{}, index []int) *Builder {
+// 	switch x := v.(type) {
+// 	case exec.GoVarAddr:
+// 		p.LoadGoVar(x)
+// 	case *Var:
+// 		p.LoadVar(x)
+// 	case int32:
+// 		p.Load(x)
+// 	case reflect.Type:
+// 	}
 func (p *Builder) LoadField(typ reflect.Type, index []int) *Builder {
->>>>>>> 835e791b
 	p.Push(index)
 	i := uint32(opLoadField << bitsOpShift)
 	p.code.data = append(p.code.data, uint32(i))
@@ -487,20 +457,7 @@
 }
 
 // StoreField instr
-<<<<<<< HEAD
-func (p *Builder) StoreField(v interface{}, index []int) *Builder {
-	switch x := v.(type) {
-	case exec.GoVarAddr:
-		p.AddrGoVar(x)
-	case *Var:
-		p.AddrVar(x)
-	case int32:
-		p.Push(x)
-	case reflect.Type:
-	}
-=======
 func (p *Builder) StoreField(typ reflect.Type, index []int) *Builder {
->>>>>>> 835e791b
 	p.Push(index)
 	i := uint32(opStoreField << bitsOpShift)
 	p.code.data = append(p.code.data, uint32(i))

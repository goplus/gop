/*
 Copyright 2020 The GoPlus Authors (goplus.org)

 Licensed under the Apache License, Version 2.0 (the "License");
 you may not use this file except in compliance with the License.
 You may obtain a copy of the License at

     http://www.apache.org/licenses/LICENSE-2.0

 Unless required by applicable law or agreed to in writing, software
 distributed under the License is distributed on an "AS IS" BASIS,
 WITHOUT WARRANTIES OR CONDITIONS OF ANY KIND, either express or implied.
 See the License for the specific language governing permissions and
 limitations under the License.
*/

package golang

import (
	"go/ast"
	"go/token"
	"math/big"
	"reflect"
	"strconv"
	"strings"

	"github.com/goplus/gop/exec.spec"
	"github.com/goplus/gop/lib/builtin"
	"github.com/qiniu/x/log"
)

// -----------------------------------------------------------------------------

// Ident instr
func (p *Builder) Ident(name string) *Builder {
	p.rhs.Push(&ast.Ident{Name: name})
	return p
}

// Ident - ast.Ident
func Ident(name string) *ast.Ident {
	return &ast.Ident{Name: name}
}

// GoSymIdent - ast.Ident or ast.SelectorExpr
func (p *Builder) GoSymIdent(pkgPath, name string) ast.Expr {
	if pkgPath == "" {
		return Ident(name)
	}
	pkg := p.Import(pkgPath)
	if strings.HasPrefix(name, "(") { // eg. name = "(*Replacer).Replace"
		pos := strings.LastIndexByte(name, '*')
		if pos == -1 {
			pos = 1
		} else {
			pos++
		}
		name = name[:pos] + pkg + "." + name[pos:]
		return Ident(name)
	}
	return &ast.SelectorExpr{
		X:   Ident(pkg),
		Sel: Ident(name),
	}
}

// StringConst - ast.BasicLit
func StringConst(v string) *ast.BasicLit {
	return &ast.BasicLit{
		Kind:  token.STRING,
		Value: strconv.Quote(v),
	}
}

// IntConst - ast.BasicLit
func IntConst(v int64) *ast.BasicLit {
	return &ast.BasicLit{
		Kind:  token.INT,
		Value: strconv.FormatInt(v, 10),
	}
}

// UintConst instr
func UintConst(v uint64) *ast.BasicLit {
	return &ast.BasicLit{
		Kind:  token.INT,
		Value: strconv.FormatUint(v, 10),
	}
}

// FloatConst instr
func FloatConst(v float64) *ast.BasicLit {
	return &ast.BasicLit{
		Kind:  token.FLOAT,
		Value: strconv.FormatFloat(v, 'g', -1, 64),
	}
}

// ImagConst instr
func ImagConst(v float64) *ast.BasicLit {
	return &ast.BasicLit{
		Kind:  token.IMAG,
		Value: strconv.FormatFloat(v, 'g', -1, 64) + "i",
	}
}

// ComplexConst instr
func ComplexConst(v complex128) ast.Expr {
	r, i := real(v), imag(v)
	x, y := FloatConst(r), ImagConst(i)
	return &ast.ParenExpr{X: BinaryOp(token.ADD, x, y)}
}

// NewGopkgType instr
func NewGopkgType(p *Builder, pkgPath, typName string) ast.Expr {
	typ := p.GoSymIdent(pkgPath, typName)
	args := []ast.Expr{typ}
	return &ast.CallExpr{Fun: newIdent, Args: args}
}

func valBySetString(p *Builder, typ reflect.Type, x ast.Expr, args ...ast.Expr) ast.Expr {
	setString := &ast.SelectorExpr{X: x, Sel: Ident("SetString")}
	setStringCall := &ast.CallExpr{Fun: setString, Args: args}
	stmt := &ast.AssignStmt{
		Lhs: []ast.Expr{gopRet, unnamedVar},
		Tok: token.ASSIGN,
		Rhs: []ast.Expr{setStringCall},
	}
	fldOut := &ast.Field{
		Names: []*ast.Ident{gopRet},
		Type:  Type(p, typ),
	}
	typFun := &ast.FuncType{
		Params:  &ast.FieldList{Opening: 1, Closing: 1},
		Results: &ast.FieldList{Opening: 1, Closing: 1, List: []*ast.Field{fldOut}},
	}
	stmtReturn := &ast.ReturnStmt{}
	return &ast.CallExpr{
		Fun: &ast.FuncLit{
			Type: typFun,
			Body: &ast.BlockStmt{List: []ast.Stmt{stmt, stmtReturn}},
		},
	}
}

// BigIntConst instr
func BigIntConst(p *Builder, v *big.Int) ast.Expr {
	if v.IsInt64() {
		newInt := p.GoSymIdent("math/big", "NewInt")
		args := []ast.Expr{IntConst(v.Int64())}
		return &ast.CallExpr{Fun: newInt, Args: args}
	}
	bigInt := NewGopkgType(p, "math/big", "Int")
	return valBySetString(p, exec.TyBigInt, bigInt, StringConst(v.String()), IntConst(10))
}

// BigRatConst instr
func BigRatConst(p *Builder, v *big.Rat) ast.Expr {
	a, b := v.Num(), v.Denom()
	if a.IsInt64() && b.IsInt64() {
		newRat := p.GoSymIdent("math/big", "NewRat")
		args := []ast.Expr{IntConst(a.Int64()), IntConst(b.Int64())}
		return &ast.CallExpr{Fun: newRat, Args: args}
	}
	rat := NewGopkgType(p, "math/big", "Rat")
	setFrac := &ast.SelectorExpr{X: rat, Sel: Ident("SetFrac")}
	args := []ast.Expr{BigIntConst(p, a), BigIntConst(p, b)}
	return &ast.CallExpr{Fun: setFrac, Args: args}
}

// BigFloatConst instr
func BigFloatConst(p *Builder, v *big.Float) ast.Expr {
	val, acc := v.Float64()
	if acc == big.Exact {
		newFloat := p.GoSymIdent("math/big", "NewFloat")
		args := []ast.Expr{FloatConst(val)}
		return &ast.CallExpr{Fun: newFloat, Args: args}
	}
	prec := v.Prec()
	sval := v.Text('g', int(prec))
	bigFlt := NewGopkgType(p, "math/big", "Float")
	setPrec := &ast.SelectorExpr{X: bigFlt, Sel: Ident("SetPrec")}
	setPrecCall := &ast.CallExpr{Fun: setPrec, Args: []ast.Expr{IntConst(int64(prec))}}
	return valBySetString(p, exec.TyBigFloat, setPrecCall, StringConst(sval))
}

// Const instr
func Const(p *Builder, val interface{}) ast.Expr {
	if val == nil {
		return nilIdent
	}
	v := reflect.ValueOf(val)
	kind := v.Kind()
	if kind == reflect.String {
		return StringConst(val.(string))
	}
	if kind >= reflect.Int && kind <= reflect.Int64 {
		var expr ast.Expr = IntConst(v.Int())
		if t := v.Type(); t != exec.TyInt {
			expr = TypeCast(p, expr, exec.TyInt, t)
		}
		return expr
	}
	if kind >= reflect.Uint && kind <= reflect.Uintptr {
		var expr ast.Expr = UintConst(v.Uint())
		return TypeCast(p, expr, exec.TyInt, v.Type())
	}
	if kind >= reflect.Float32 && kind <= reflect.Float64 {
		var expr ast.Expr = FloatConst(v.Float())
		if t := v.Type(); t != exec.TyFloat64 {
			expr = TypeCast(p, expr, exec.TyFloat64, t)
		}
		return expr
	}
	if kind >= reflect.Complex64 && kind <= reflect.Complex128 {
		var expr ast.Expr = ComplexConst(v.Complex())
		if t := v.Type(); t != exec.TyComplex128 {
			expr = TypeCast(p, expr, exec.TyComplex128, t)
		}
		return expr
	}
	switch kind {
	case reflect.Bool:
		if val.(bool) {
			return Ident("true")
		}
		return Ident("false")
	case reflect.Ptr:
		switch v.Type() {
		case exec.TyBigRat:
			return BigRatConst(p, val.(*big.Rat))
		case exec.TyBigInt:
			return BigIntConst(p, val.(*big.Int))
		case exec.TyBigFloat:
			return BigFloatConst(p, val.(*big.Float))
		}
	}
	log.Panicln("Const: value type is unknown -", v.Type())
	return nil
}

// Push instr
func (p *Builder) Push(val interface{}) *Builder {
	p.rhs.Push(Const(p, val))
	return p
}

func (p *Builder) bigBuiltinOp(kind exec.Kind, op exec.Operator) *Builder {
	val := p.rhs.Pop().(ast.Expr)
	if op >= exec.OpLT && op <= exec.OpNE {
		x := p.rhs.Pop().(ast.Expr)
		bigOp := &ast.SelectorExpr{X: x, Sel: Ident("Cmp")}
		bigOpCall := &ast.CallExpr{Fun: bigOp, Args: []ast.Expr{val}}
		p.rhs.Push(&ast.BinaryExpr{X: bigOpCall, Y: IntConst(0), Op: opTokens[op]})
		return p
	}
	method := opOpMethods[op]
	if method == "" {
		log.Panicln("bigBuiltinOp: unsupported op -", op)
	}
	t := exec.TypeFromKind(kind).Elem()
	typ := NewGopkgType(p, t.PkgPath(), t.Name())
	bigOp := &ast.SelectorExpr{X: typ, Sel: Ident(method)}
	oi := op.GetInfo()
	if oi.InSecond == 0 {
		p.rhs.Push(&ast.CallExpr{Fun: bigOp, Args: []ast.Expr{val}})
		return p
	}
	x := p.rhs.Pop().(ast.Expr)
	p.rhs.Push(&ast.CallExpr{Fun: bigOp, Args: []ast.Expr{x, val}})
	return p
}

var opOpMethods = [...]string{
	exec.OpAdd:    "Add",
	exec.OpSub:    "Sub",
	exec.OpMul:    "Mul",
	exec.OpQuo:    "Quo",
	exec.OpMod:    "Mod",
	exec.OpAnd:    "And",
	exec.OpOr:     "Or",
	exec.OpXor:    "Xor",
	exec.OpAndNot: "AndNot",
	exec.OpLsh:    "Lsh",
	exec.OpRsh:    "Rsh",
	exec.OpNeg:    "Neg",
	exec.OpBitNot: "Not",
}

// BinaryOp instr
func BinaryOp(tok token.Token, x, y ast.Expr) ast.Expr {
	return &ast.BinaryExpr{Op: tok, X: x, Y: y}
}

// BuiltinOp instr
func (p *Builder) BuiltinOp(kind exec.Kind, op exec.Operator) *Builder {
	if kind >= exec.BigInt {
		return p.bigBuiltinOp(kind, op)
	}
	tok := opTokens[op]
	if tok == token.ILLEGAL {
		log.Panicln("BuiltinOp: unsupported op -", op)
	}
	oi := op.GetInfo()
	val := p.rhs.Pop().(ast.Expr)
	if oi.InSecond == 0 {
		p.rhs.Push(&ast.UnaryExpr{Op: tok, X: val})
		return p
	}
	x := p.rhs.Pop().(ast.Expr)
	p.rhs.Push(&ast.BinaryExpr{Op: tok, X: x, Y: val})
	return p
}

var opTokens = [...]token.Token{
	exec.OpAdd:    token.ADD,
	exec.OpSub:    token.SUB,
	exec.OpMul:    token.MUL,
	exec.OpQuo:    token.QUO,
	exec.OpMod:    token.REM,
	exec.OpAnd:    token.AND,
	exec.OpOr:     token.OR,
	exec.OpXor:    token.XOR,
	exec.OpAndNot: token.AND_NOT,
	exec.OpLsh:    token.SHL,
	exec.OpRsh:    token.SHR,
	exec.OpLT:     token.LSS,
	exec.OpLE:     token.LEQ,
	exec.OpGT:     token.GTR,
	exec.OpGE:     token.GEQ,
	exec.OpEQ:     token.EQL,
	exec.OpEQNil:  token.ILLEGAL,
	exec.OpNE:     token.NEQ,
	exec.OpNENil:  token.ILLEGAL,
	exec.OpLAnd:   token.LAND,
	exec.OpLOr:    token.LOR,
	exec.OpLNot:   token.NOT,
	exec.OpNeg:    token.SUB,
	exec.OpBitNot: token.XOR,
}

// TypeCast instr
func (p *Builder) TypeCast(from, to reflect.Type) *Builder {
	x := p.rhs.Pop().(ast.Expr)
	p.rhs.Push(TypeCast(p, x, from, to))
	return p
}

// TypeCast instr
func TypeCast(p *Builder, x ast.Expr, from, to reflect.Type) *ast.CallExpr {
	t := Type(p, to)
	return &ast.CallExpr{
		Fun:  t,
		Args: []ast.Expr{x},
	}
}

// Call instr
func (p *Builder) Call(narg int, ellipsis bool, args ...ast.Expr) *Builder {
	fun := p.rhs.Pop().(ast.Expr)
	for _, item := range p.rhs.GetArgs(narg) {
		args = append(args, item.(ast.Expr))
	}
	p.rhs.PopN(narg)
	expr := &ast.CallExpr{Fun: fun, Args: args}
	if ellipsis {
		expr.Ellipsis++
	}
	if ct := p.inDeferOrGo; ct == callExpr {
		p.rhs.Push(expr)
	} else {
		p.inDeferOrGo = callExpr
		if ct == callByDefer {
			p.rhs.Push(&ast.DeferStmt{
				Call: expr,
			})
		} else {
			p.rhs.Push(&ast.GoStmt{
				Call: expr,
			})
		}
	}
	return p
}

// CallGoFunc instr
func (p *Builder) CallGoFunc(fun exec.GoFuncAddr, nexpr int) *Builder {
	gfi := defaultImpl.GetGoFuncInfo(fun)
	pkgPath, name := gfi.Pkg.PkgPath(), gfi.Name
	fn := p.GoSymIdent(pkgPath, name)
	p.rhs.Push(fn)
	return p.Call(nexpr, false)
}

// CallGoFuncv instr
func (p *Builder) CallGoFuncv(fun exec.GoFuncvAddr, nexpr, arity int) *Builder {
	gfi := defaultImpl.GetGoFuncvInfo(fun)
	pkgPath, name := gfi.Pkg.PkgPath(), gfi.Name
	if pkgPath == "" {
		if alias, ok := builtin.FuncGoInfo(name); ok {
			pkgPath, name = alias[0], alias[1]
		}
	}
	fn := p.GoSymIdent(pkgPath, name)
	p.rhs.Push(fn)
	return p.Call(nexpr, arity == -1)
}

var builtinFnvs = map[string][2]string{
	"errorf":  {"fmt", "Errorf"},
	"print":   {"fmt", "Print"},
	"printf":  {"fmt", "Printf"},
	"println": {"fmt", "Println"},
	"fprintf": {"fmt", "Fprintf"},
}

// LoadGoVar instr
func (p *Builder) LoadGoVar(addr exec.GoVarAddr) *Builder {
	gvi := defaultImpl.GetGoVarInfo(addr)
	p.rhs.Push(p.GoSymIdent(gvi.Pkg.PkgPath(), gvi.Name))
	return p
}

// StoreGoVar instr
func (p *Builder) StoreGoVar(addr exec.GoVarAddr) *Builder {
	gvi := defaultImpl.GetGoVarInfo(addr)
	p.lhs.Push(p.GoSymIdent(gvi.Pkg.PkgPath(), gvi.Name))
	return p
}

// AddrGoVar instr
func (p *Builder) AddrGoVar(addr exec.GoVarAddr) *Builder {
	gvi := defaultImpl.GetGoVarInfo(addr)
	p.rhs.Push(&ast.UnaryExpr{
		Op: token.AND,
		X:  p.GoSymIdent(gvi.Pkg.PkgPath(), gvi.Name),
	})
	return p
}

func (p *Builder) fieldExpr(typ reflect.Type, index []int) ast.Expr {
	expr := &ast.SelectorExpr{}
<<<<<<< HEAD
	switch x := v.(type) {
	case exec.GoVarAddr:
		gvi := defaultImpl.GetGoVarInfo(x)
		typ = reflect.TypeOf(gvi.This).Elem()
		expr.X = p.GoSymIdent(gvi.Pkg.PkgPath(), gvi.Name)
	case exec.Var:
		typ = x.Type()
		expr.X = Ident(x.Name())
	case int32:
		i := len(p.cfun.in) + int(x)
		if i == -1 {
			typ = p.cfun.recv
		} else {
			typ = p.cfun.in[i]
		}
		expr.X = p.argIdent(x)
	case reflect.Type:
		typ = x
		expr.X = p.rhs.Pop().(ast.Expr)
	}
=======
	expr.X = p.rhs.Pop().(ast.Expr)
>>>>>>> 835e791b
	if typ.Kind() == reflect.Ptr {
		typ = typ.Elem()
	}
	for i := 0; i < len(index); i++ {
		sf := typ.FieldByIndex(index[:i+1])
		if sf.Anonymous {
			continue
		}
		if expr.Sel != nil {
			expr.X = &ast.SelectorExpr{X: expr.X, Sel: expr.Sel}
		}
		expr.Sel = Ident(sf.Name)
	}
	return expr
}

// LoadField instr
func (p *Builder) LoadField(typ reflect.Type, index []int) *Builder {
	expr := p.fieldExpr(typ, index)
	p.rhs.Push(expr)
	return p
}

// AddrField instr
func (p *Builder) AddrField(typ reflect.Type, index []int) *Builder {
	expr := p.fieldExpr(typ, index)
	p.rhs.Push(&ast.UnaryExpr{
		Op: token.AND,
		X:  expr,
	})
	return p
}

// StoreField instr
func (p *Builder) StoreField(typ reflect.Type, index []int) *Builder {
	expr := p.fieldExpr(typ, index)
	p.lhs.Push(expr)
	return p
}

// Append instr
func (p *Builder) Append(typ reflect.Type, arity int) *Builder {
	p.rhs.Push(appendIdent)
	var ellipsis bool
	if arity == -1 {
		ellipsis = true
		arity = 2
	}
	p.Call(arity, ellipsis)
	return p
}

// New instr
func (p *Builder) New(typ reflect.Type) *Builder {
	p.rhs.Push(newIdent)
	p.Call(0, false, Type(p, typ))
	return p
}

// New instr
func (p *Builder) Copy() *Builder {
	return p
}

// Make instr
func (p *Builder) Make(typ reflect.Type, arity int) *Builder {
	p.rhs.Push(makeIdent)
	p.Call(arity, false, Type(p, typ))
	return p
}

// MakeArray instr
func (p *Builder) MakeArray(typ reflect.Type, arity int) *Builder {
	typExpr := Type(p, typ)
	elts := make([]ast.Expr, arity)
	for i, v := range p.rhs.GetArgs(arity) {
		elts[i] = v.(ast.Expr)
	}
	var xExpr ast.Expr = &ast.CompositeLit{
		Type: typExpr,
		Elts: elts,
	}
	p.rhs.Ret(arity, xExpr)
	return p
}

// MakeMap instr
func (p *Builder) MakeMap(typ reflect.Type, arity int) *Builder {
	typExpr := Type(p, typ)
	elts := make([]ast.Expr, arity)
	args := p.rhs.GetArgs(arity << 1)
	for i := 0; i < arity; i++ {
		elts[i] = &ast.KeyValueExpr{
			Key:   args[i<<1].(ast.Expr),
			Value: args[(i<<1)+1].(ast.Expr),
		}
	}
	p.rhs.Ret(arity<<1, &ast.CompositeLit{
		Type: typExpr,
		Elts: elts,
	})
	return p
}

// MapIndex instr
func (p *Builder) MapIndex() *Builder {
	p.rhs.Push(Index(p))
	return p
}

// SetMapIndex instr
func (p *Builder) SetMapIndex() *Builder {
	p.lhs.Push(Index(p))
	return p
}

// Index instr
func (p *Builder) Index(idx int) *Builder {
	p.rhs.Push(IndexWith(p, idx))
	return p
}

// AddrIndex instr
func (p *Builder) AddrIndex(idx int) *Builder {
	p.rhs.Push(&ast.UnaryExpr{
		Op: token.AND,
		X:  IndexWith(p, idx),
	})
	return p
}

// SetIndex instr
func (p *Builder) SetIndex(idx int) *Builder {
	p.lhs.Push(IndexWith(p, idx))
	return p
}

// Index instr
func Index(p *Builder) *ast.IndexExpr {
	idx := p.rhs.Pop().(ast.Expr)
	x := p.rhs.Pop().(ast.Expr)
	return &ast.IndexExpr{
		X:     x,
		Index: idx,
	}
}

// IndexWith instr
func IndexWith(p *Builder, idx int) *ast.IndexExpr {
	if idx == -1 {
		return Index(p)
	}
	x := p.rhs.Pop().(ast.Expr)
	return &ast.IndexExpr{
		X:     x,
		Index: IntConst(int64(idx)),
	}
}

// Slice instr
func (p *Builder) Slice(i, j int) *Builder {
	jExpr := SliceIndex(p, j)
	iExpr := SliceIndex(p, i)
	p.rhs.Push(&ast.SliceExpr{
		X:    p.rhs.Pop().(ast.Expr),
		Low:  iExpr,
		High: jExpr,
	})
	return p
}

// Slice3 instr
func (p *Builder) Slice3(i, j, k int) *Builder {
	kExpr := SliceIndex(p, k)
	jExpr := SliceIndex(p, j)
	iExpr := SliceIndex(p, i)
	p.rhs.Push(&ast.SliceExpr{
		X:      p.rhs.Pop().(ast.Expr),
		Low:    iExpr,
		High:   jExpr,
		Max:    kExpr,
		Slice3: true,
	})
	return p
}

// SliceIndex instr
func SliceIndex(p *Builder, idx int) ast.Expr {
	if idx == exec.SliceDefaultIndex {
		return nil
	}
	if idx == -1 {
		return p.rhs.Pop().(ast.Expr)
	}
	return IntConst(int64(idx))
}

// Zero instr
func (p *Builder) Zero(typ reflect.Type) *Builder {
	p.rhs.Push(Zero(p, typ))
	return p
}

// Zero instr
func Zero(p *Builder, typ reflect.Type) ast.Expr {
	kind := typ.Kind()
	if kind == reflect.String {
		return StringConst("")
	}
	if kind >= reflect.Int && kind <= reflect.Complex128 {
		return IntConst(0)
	}
	if kind == reflect.Bool {
		return Ident("false")
	}
	log.Panicln("Zero: unknown -", typ)
	return nil
}

// GoBuiltin instr
func (p *Builder) GoBuiltin(typ reflect.Type, op exec.GoBuiltin) *Builder {
	arity := goBuiltinArities[op]
	p.rhs.Push(Ident(op.String()))
	return p.Call(arity, false)
}

var goBuiltinArities = [...]int{
	exec.GobLen:     1,
	exec.GobCap:     1,
	exec.GobCopy:    2,
	exec.GobDelete:  2,
	exec.GobComplex: 2,
	exec.GobReal:    1,
	exec.GobImag:    1,
	exec.GobClose:   1,
}

// -----------------------------------------------------------------------------

// Struct instr
func (p *Builder) Struct(typ reflect.Type, arity int) *Builder {
	var ptr bool
	if typ.Kind() == reflect.Ptr {
		ptr = true
		typ = typ.Elem()
	}
	typExpr := Type(p, typ)
	elts := make([]ast.Expr, arity)
	args := p.rhs.GetArgs(arity << 1)
	for i := 0; i < arity; i++ {
		elts[i] = &ast.KeyValueExpr{
			Key:   toField(args[i<<1].(ast.Expr)),
			Value: args[(i<<1)+1].(ast.Expr),
		}
	}

	var ret ast.Expr

	ret = &ast.CompositeLit{
		Type: typExpr,
		Elts: elts,
	}
	if ptr {
		ret = &ast.UnaryExpr{
			Op: token.AND,
			X:  ret,
		}
	}
	p.rhs.Ret(arity<<1, ret)
	return p
}

func toField(expr ast.Expr) *ast.Ident {
	if ident, ok := expr.(*ast.Ident); ok {
		return ident
	}
	lit := expr.(*ast.BasicLit)
	field, _ := strconv.Unquote(lit.Value)
	return Ident(field)
}<|MERGE_RESOLUTION|>--- conflicted
+++ resolved
@@ -440,30 +440,7 @@
 
 func (p *Builder) fieldExpr(typ reflect.Type, index []int) ast.Expr {
 	expr := &ast.SelectorExpr{}
-<<<<<<< HEAD
-	switch x := v.(type) {
-	case exec.GoVarAddr:
-		gvi := defaultImpl.GetGoVarInfo(x)
-		typ = reflect.TypeOf(gvi.This).Elem()
-		expr.X = p.GoSymIdent(gvi.Pkg.PkgPath(), gvi.Name)
-	case exec.Var:
-		typ = x.Type()
-		expr.X = Ident(x.Name())
-	case int32:
-		i := len(p.cfun.in) + int(x)
-		if i == -1 {
-			typ = p.cfun.recv
-		} else {
-			typ = p.cfun.in[i]
-		}
-		expr.X = p.argIdent(x)
-	case reflect.Type:
-		typ = x
-		expr.X = p.rhs.Pop().(ast.Expr)
-	}
-=======
 	expr.X = p.rhs.Pop().(ast.Expr)
->>>>>>> 835e791b
 	if typ.Kind() == reflect.Ptr {
 		typ = typ.Elem()
 	}
@@ -477,6 +454,7 @@
 		}
 		expr.Sel = Ident(sf.Name)
 	}
+
 	return expr
 }
 

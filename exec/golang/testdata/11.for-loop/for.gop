--- conflicted
+++ resolved
@@ -101,15 +101,12 @@
 	}
 }
 println("sum==36", sum == 36, sum)
-<<<<<<< HEAD
 for1()
 for2()
 for3()
 for4()
-=======
 
 // issues #545
 for k <- [1, 2] {
 	println(k, (k+1)%2)
-}
->>>>>>> 1b9df622
+}
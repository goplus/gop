/*
 Copyright 2020 The GoPlus Authors (goplus.org)

 Licensed under the Apache License, Version 2.0 (the "License");
 you may not use this file except in compliance with the License.
 You may obtain a copy of the License at

     http://www.apache.org/licenses/LICENSE-2.0

 Unless required by applicable law or agreed to in writing, software
 distributed under the License is distributed on an "AS IS" BASIS,
 WITHOUT WARRANTIES OR CONDITIONS OF ANY KIND, either express or implied.
 See the License for the specific language governing permissions and
 limitations under the License.
*/
package cl_test

import (
	"fmt"
	"math/big"
	"testing"

	"github.com/goplus/gop/exec/bytecode"

	"github.com/goplus/gop/cl/cltest"
)

// -----------------------------------------------------------------------------

func TestNew(t *testing.T) {
	cltest.Expect(t, `
		a := new([2]int)
		println("a:", a)
		`,
		"a: &[0 0]\n",
	)
	cltest.Expect(t, `
		println(new())
		`,
		"",
		"missing argument to new\n",
	)
	cltest.Expect(t, `
		println(new(int, float64))
		`,
		"",
		"too many arguments to new(int)\n",
	)
}

func TestNew2(t *testing.T) {
	cltest.Expect(t, `
		a := new([2]int)
		a[0] = 2
		println("a:", a[0])
		`,
		"a: 2\n",
	)
	cltest.Expect(t, `
		a := new([2]float64)
		a[0] = 1.1
		println("a:", a[0])
		`,
		"a: 1.1\n",
	)
	cltest.Expect(t, `
		a := new([2]string)
		a[0] = "gop"
		println("a:", a[0])
		`,
		"a: gop\n",
	)
}

func TestBadIndex(t *testing.T) {
	cltest.Expect(t, `
		a := new(int)
		println(a[0])
		`,
		"",
		nil,
	)
	cltest.Expect(t, `
		a := new(int)
		a[0] = 2
		`,
		"",
		nil,
	)
}

// -------------------`----------------------------------------------------------

func TestAutoProperty(t *testing.T) {
	script := `
		import "io"

		func New() (*Bar, error) {
			return nil, io.EOF
		}

		bar, err := New()
		if err != nil {
			log.Println(err)
		}
	`
	gopcode := `
		import (
			"github.com/goplus/gop/ast/goptest"
		)

		script := %s

		doc := goptest.New(script)!
		println(doc.any.funcDecl.name)
	`
	cltest.Expect(t,
		fmt.Sprintf(gopcode, "`"+script+"`"),
		"[New main]\n",
	)
}

func TestAutoProperty2(t *testing.T) {
	cltest.Expect(t, `
		import "bytes"
		import "os"

		b := bytes.newBuffer(nil)
		b.writeString("Hello, ")
		b.writeString("Go+")
		println(b.string)
		`,
		"Hello, Go+\n",
	)
	cltest.Expect(t, `
		import "bytes"
		import "os"

		b := bytes.newBuffer(nil)
		b.writeString("Hello, ")
		b.writeString("Go+")
		println(b.string2)
		`,
		"",
		nil, // panic
	)
	cltest.Expect(t, `
		import "bytes"

		bytes.newBuf()
		`,
		"",
		nil, // panic
	)
}

func TestUnbound(t *testing.T) {
	cltest.Expect(t, `
		println("Hello " + "qiniu:", 123, 4.5, 7i)
		`,
		"Hello qiniu: 123 4.5 (0+7i)\n",
	)
}

func TestUnboundInt(t *testing.T) {
	cltest.Expect(t, `
	import "reflect"
	printf("%T",100)
	`,
		"int",
	)
	cltest.Expect(t, `
	import "reflect"
	printf("%T",-100)
	`,
		"int",
	)
}

func TestOverflowsInt(t *testing.T) {
	cltest.Expect(t, `
	println(9223372036854775807)
	`,
		"9223372036854775807\n",
	)
	cltest.Expect(t, `
	println(-9223372036854775808)
	`,
		"-9223372036854775808\n",
	)
	cltest.Expect(t, `
	println(9223372036854775808)
	`,
		"",
		nil,
	)
}

func TestOpLAndLOr(t *testing.T) {
	cltest.Expect(t, `
func foo() bool {
	println("foo")
	return true
}
func bar() bool {
	println("bar")
	return true
}

func fake() bool {
	println("fake")
	return false
}

if foo() || bar() {
}
println("---")
if foo() && bar() {
}
println("---")
if fake() && bar() {
}
	`, "foo\n---\nfoo\nbar\n---\nfake\n")
}

func TestOpLAndLOr2(t *testing.T) {
	cltest.Expect(t, `
func foo() bool {
	println("foo")
	return true
}
func bar() bool {
	println("bar")
	return true
}

func fake() bool {
	println("fake")
	return true
}

if foo() && bar() && fake() {
}
	`, "foo\nbar\nfake\n")
	cltest.Expect(t, `
func foo() bool {
	println("foo")
	return true
}
func bar() bool {
	println("bar")
	return false
}

func fake() bool {
	println("fake")
	return true
}

if foo() && bar() && fake() {
}
	`, "foo\nbar\n")
	cltest.Expect(t, `
func foo() bool {
	println("foo")
	return false
}
func bar() bool {
	println("bar")
	return true
}

func fake() bool {
	println("fake")
	return true
}

if foo() || bar() || fake() {
}
	`, "foo\nbar\n")
	cltest.Expect(t, `
func foo() bool {
	println("foo")
	return true
}
func bar() bool {
	println("bar")
	return true
}

func fake() bool {
	println("fake")
	return true
}

if foo() || bar() || fake() {
}
	`, "foo\n")
}

func TestOpLAndLOr3(t *testing.T) {
	cltest.Expect(t, `
func foo() int {
	println("foo")
	return 0
}
func bar() bool {
	println("bar")
	return true
}
if foo() || bar() {
}
	`, "", nil)
	cltest.Expect(t, `
func foo() int {
	println("foo")
	return 0
}
func bar() bool {
	println("bar")
	return true
}
if foo() && bar() {
}
	`, "", nil)
}

func TestOpLAndLOr4(t *testing.T) {
	cltest.Expect(t, `
func foo() bool {
	println("foo")
	return true
}
if true || foo() {
}
	`, "")
	cltest.Expect(t, `
func foo() bool {
	println("foo")
	return true
}
if false || foo() {
}
	`, "foo\n")
	cltest.Expect(t, `
func foo() bool {
	println("foo")
	return true
}
if true && foo() {
}
	`, "foo\n")
	cltest.Expect(t, `
func foo() bool {
	println("foo")
	return true
}
if false && foo() {
}
	`, "")
}

func TestPanic(t *testing.T) {
	cltest.Expect(t,
		`panic("Helo")`,
		"",
		"Helo", // panicMsg
	)
}

func TestTakeAddrMap(t *testing.T) {
	cltest.Expect(t, `
		m := {1:"hello",2:"ok"}
		println(m)
		println(&m)
		`,
		"map[1:hello 2:ok]\n&map[1:hello 2:ok]\n")
}

func TestTakeAddrMapIndexBad(t *testing.T) {
	cltest.Expect(t, `
		m := {1:"hello",2:"ok"}
		println(&m[1])
		`,
		"",
		"cannot take the address of m[1]\n")
}

func TestTakeAddrStringBad(t *testing.T) {
	cltest.Expect(t, `
		m := "hello"
		println(&m[1])
		`,
		"",
		"cannot take the address of m[1]\n")
}

func TestTypeCast(t *testing.T) {
	cltest.Call(t, `
	x := []byte("hello")
	x
	`).Equal([]byte("hello"))
}

func TestAppendErr(t *testing.T) {
	cltest.Expect(t, `
		append()
		`,
		"",
		"append: argument count not enough\n",
	)
	cltest.Expect(t, `
		x := 1
		append(x, 2)
		`,
		"",
		"append: first argument not a slice\n",
	)
	cltest.Expect(t, `
		defer append([]int{1}, 2)
		`,
		"",
		"defer discards result of append([]int{1}, 2)\n",
	)
}

func TestLenErr(t *testing.T) {
	cltest.Expect(t, `
		len()
		`,
		"",
		"missing argument to len: len()\n",
	)
	cltest.Expect(t, `
		len("a", "b")
		`,
		"",
		`too many arguments to len: len("a", "b")`+"\n",
	)
}

func TestMake(t *testing.T) {
	cltest.Expect(t, `
		make()
		`,
		"",
		"missing argument to make: make()\n",
	)
	cltest.Expect(t, `
		a := make([]int, 0, 4)
		a = append(a, 1, 2, 3)
		println(a)
		`,
		"[1 2 3]\n",
	)
	cltest.Expect(t, `
		a := make([]int, 0, 4)
		a = append(a, [1, 2, 3]...)
		println(a)
		`,
		"[1 2 3]\n",
	)
	cltest.Expect(t, `
		n := 4
		a := make(map[string]interface{}, uint16(n))
		println(a)
		`,
		"map[]\n",
	)
	cltest.Expect(t, `
		import "reflect"

		a := make(chan *func(), uint16(4))
		println(reflect.TypeOf(a))
		`,
		"chan *func()\n",
	)
}

func TestOperator(t *testing.T) {
	cltest.Expect(t, `
		println("Hello", 123 * 4.5, 1 + 7i)
		`,
		"Hello 553.5 (1+7i)\n")
}

func TestVar(t *testing.T) {
	cltest.Expect(t, `
		x := 123.1
		println("Hello", x)
		`,
		"Hello 123.1\n")
}

func TestVarOp(t *testing.T) {
	cltest.Expect(t, `
		x := 123.1
		y := 1 + x
		println("Hello", y + 10)
		n, err := println("Hello", y + 10)
		println("ret:", n << 1, err)
		`,
		"Hello 134.1\nHello 134.1\nret: 24 <nil>\n",
	)
}

func TestGoPackage(t *testing.T) {
	cltest.Expect(t, `
		import "fmt"
		import gostrings "strings"

		x := gostrings.NewReplacer("?", "!").Replace("hello, world???")
		fmt.Println("x: " + x)
		`,
		"x: hello, world!!!\n",
	)
}

func TestSlice(t *testing.T) {
	cltest.Expect(t, `
		x := []float64{1, 2.3, 3.6}
		println("x:", x)
		`,
		"x: [1 2.3 3.6]\n",
	)
	cltest.Expect(t, `
		x := []float64{1, 2: 3.4, 5}
		println("x:", x)
		`,
		"x: [1 0 3.4 5]\n",
	)
}

func TestArray(t *testing.T) {
	cltest.Expect(t, `
		x := [4]float64{1, 2.3, 3.6}
		println("x:", x)

		y := [...]float64{1, 2.3, 3.6}
		println("y:", y)
		`,
		"x: [2.3 3.6 0 0]\ny: [1 2.3 3.6]\n",
	)
	cltest.Expect(t, `
		x := [...]float64{1, 3: 3.4, 5}
		x[1] = 217
		println("x:", x, "x[1]:", x[1])
		`,
		"x: [1 217 0 3.4 5] x[1]: 217\n",
	)
	cltest.Expect(t, `
		x := [...]float64{1, 2.3, 3, 4}
		x[2] = 3.1
		println("x[1:]:", x[1:])
		println(len(x))
	`,
		"x[1:]: [2.3 3.1 4]\n4\n")
}

func TestLoadVar(t *testing.T) {
	cltest.Expect(t, `
		var x1 int
		var x2 int = 10
		var x3 = 10
		println("x:",x1,x2,x3)
		`,
		"x: 0 10 10\n")
	cltest.Expect(t, `
		type Point struct {
			X int
			Y int
		}
		var x1 Point
		var x2 Point = Point{10,20}
		var x3 = Point{-10,-20}
		println("x:",x1,x2,x3)
		`,
		"x: {0 0} {10 20} {-10 -20}\n")
}

func TestLoadVar2(t *testing.T) {
	cltest.Expect(t, `
		func main() {
			var x1 int
			var x2 int = 10
			var x3 = 10
			println("x:",x1,x2,x3)
		}`,
		"x: 0 10 10\n")
	cltest.Expect(t, `
		type Point struct {
			X int
			Y int
		}
		func main() {
			var x1 Point
			var x2 Point = Point{10,20}
			var x3 = Point{-10,-20}
			println("x:",x1,x2,x3)
		}`,
		"x: {0 0} {10 20} {-10 -20}\n")

	cltest.Expect(t, `
		func main() {
			type Point struct {
				X int
				Y int
			}
			var x1 Point
			var x2 Point = Point{10,20}
			var x3 = Point{-10,-20}
			println("x:",x1,x2,x3)
		}`,
		"x: {0 0} {10 20} {-10 -20}\n")
}

func TestLoadVar3(t *testing.T) {
	cltest.Expect(t, `
		var x1,x2,x3 = 10,20,x1+x2
		println("x:",x1,x2,x3)
		`,
		"x: 10 20 30\n")
	cltest.Expect(t, `
		var x1,x2,x3 = 10,20,x1+x2
		func main() {
			println("x:",x1,x2,x3)
		}
		`,
		"x: 10 20 30\n")
}

func TestMap(t *testing.T) {
	cltest.Expect(t, `
		x := map[string]float64{"Hello": 1, "xsw": 3.4}
		println("x:", x)
		`,
		"x: map[Hello:1 xsw:3.4]\n")
}

func TestMapLit(t *testing.T) {
	cltest.Expect(t, `
		x := {"Hello": 1, "xsw": 3.4}
		println("x:", x)
		`,
		"x: map[Hello:1 xsw:3.4]\n",
	)
	cltest.Expect(t, `
		x := {"Hello": 1, "xsw": "3.4"}
		println("x:", x)

		println("empty map:", {})
		`,
		"x: map[Hello:1 xsw:3.4]\nempty map: map[]\n",
	)
}

func TestMapIdx(t *testing.T) {
	cltest.Expect(t, `
		x := {"Hello": 1, "xsw": "3.4"}
		y := {1: "glang", 5: "Hi"}
		i := 1
		q := "Q"
		key := "xsw"
		x["xsw"], y[i] = 3.1415926, q
		println("x:", x, "y:", y)
		println("x[key]:", x[key], "y[1]:", y[1])
		`,
		"x: map[Hello:1 xsw:3.1415926] y: map[1:Q 5:Hi]\nx[key]: 3.1415926 y[1]: Q\n",
	)
}

func TestSliceLit(t *testing.T) {
	cltest.Expect(t, `
		x := [1, 3.4]
		println("x:", x)

		y := [1]
		println("y:", y)

		z := [1+2i, "xsw"]
		println("z:", z)

		println("empty slice:", [])
		`,
		"x: [1 3.4]\ny: [1]\nz: [(1+2i) xsw]\nempty slice: []\n")
}

func TestSliceIdx(t *testing.T) {
	cltest.Expect(t, `
		x := [1, 3.4, 17]
		n, m := 1, uint16(0)
		x[1] = 32.7
		x[m] = 36.86
		println("x:", x[2], x[m], x[n])
		`,
		"x: 17 36.86 32.7\n")
}

func TestListComprehension(t *testing.T) {
	cltest.Expect(t, `
		y := [i+x for i, x <- [1, 2, 3, 4]]
		println("y:", y)
		`,
		"y: [1 3 5 7]\n")
	cltest.Call(t, `
		y := [i+x for i, x <- {3: 1, 5: 2, 7: 3, 11: 4}]
		println("y:", y)
		`, -2).Equal(15)
	cltest.Call(t, `
		y := [i+x for i, x <- {3: 1, 5: 2, 7: 3, 11: 4}, x % 2 == 1]
		println("y:", y)
		`, -2).Equal(10)
}

func TestMapComprehension(t *testing.T) {
	cltest.Expect(t, `
		y := {x: i for i, x <- [3, 5, 7, 11, 13]}
		println("y:", y)
		`,
		"y: map[3:0 5:1 7:2 11:3 13:4]\n",
	)
	cltest.Expect(t, `
		y := {x: i for i, x <- [3, 5, 7, 11, 13], i % 2 == 1}
		println("y:", y)
		`,
		"y: map[5:1 11:3]\n",
	)
	cltest.Expect(t, `
		y := {v: k for k, v <- {"Hello": "xsw", "Hi": "glang"}}
		println("y:", y)
		`,
		"y: map[glang:Hi xsw:Hello]\n",
	)
	cltest.Expect(t, `
		println({x: i for i, x <- [3, 5, 7, 11, 13]})
		println({x: i for i, x <- [3, 5, 7, 11, 13]})
		`,
		"map[3:0 5:1 7:2 11:3 13:4]\nmap[3:0 5:1 7:2 11:3 13:4]\n",
	)
	cltest.Expect(t, `
		arr := [1, 2, 3, 4, 5, 6]
		x := [[a, b] for a <- arr, a < b for b <- arr, b > 2]
		println("x:", x)
		`,
		"x: [[1 3] [2 3] [1 4] [2 4] [3 4] [1 5] [2 5] [3 5] [4 5] [1 6] [2 6] [3 6] [4 6] [5 6]]\n")
}

func TestErrWrapExpr(t *testing.T) {
	cltest.Call(t, `
		x := println("Hello qiniu")!
		x
		`).Equal(12)
	cltest.Call(t, `
		import (
			"strconv"
		)
	
		func add(x, y string) (int, error) {
			return strconv.Atoi(x)? + strconv.Atoi(y)?, nil
		}
	
		x := add("100", "23")!
		x
		`).Equal(123)
}

func TestRational(t *testing.T) {
	cltest.Call(t, `
		x := 3/4r + 5/7r
		x
	`).Equal(big.NewRat(41, 28))
	cltest.Call(t, `
		a := 3/4r
		x := a + 5/7r
		x
	`).Equal(big.NewRat(41, 28))
	y, _ := new(big.Float).SetString(
		"3.14159265358979323846264338327950288419716939937510582097494459")
	y.Mul(y, big.NewFloat(2))
	cltest.Call(t, `
		y := 3.14159265358979323846264338327950288419716939937510582097494459r
		y *= 2
		y
	`).Equal(y)
	cltest.Call(t, `
		a := 3/4r
		b := 5/7r
		if a > b {
			a = a + 1
		}
		a
	`).Equal(big.NewRat(7, 4))
	cltest.Call(t, `
		x := 1/3r + 1r*2r
		x
	`).Equal(big.NewRat(7, 3))
}

<<<<<<< HEAD
func TestPkgInterfaceMethod(t *testing.T) {
	cltest.Expect(t, `
	import (
		"reflect"
	)
	println(reflect.TypeOf("hello").Kind())
	`,
		"string\n",
	)
	cltest.Expect(t, `
	import (
		"reflect"
	)
	t := reflect.TypeOf(100)
	println(t.ConvertibleTo(reflect.TypeOf(1.1)))
	`,
		"true\n",
	)
}

type testDynamicI interface {
	Printf(format string, a ...interface{})
	Value() int
	SetValue(i int)
}

type testDynamic struct {
	v int
}

func (t *testDynamic) Printf(format string, a ...interface{}) {
	fmt.Printf(format, a...)
}

func (t *testDynamic) Value() int {
	return t.v
}

func (t *testDynamic) SetValue(i int) {
	t.v = i
}

func (t *testDynamic) Interface() testDynamicI {
	return t
}

func TestDynamicMethod(t *testing.T) {
	I := bytecode.NewGoPackage("test_dynamic_method")
	v := &testDynamic{100}
	I.RegisterVars(I.Var("V", &v))
	cltest.Expect(t, `
	import (
		"test_dynamic_method"
	)
	v := test_dynamic_method.V
	println(v.Value())
	v.Printf("test %v,%v,%v\n",100,200,v)
	v.SetValue(200)
	println(v.value,v.Interface().value)
	`,
		"100\ntest 100,200,&{100}\n200 200\n",
	)
=======
func TestIsNoExecCtx(t *testing.T) {
	cltest.Expect(t, `
	fns := make([]func() int, 3)
	for i, x <- [3, 15, 777] {
		var v = x
		var fn = func() int {
			return v
		}
		fns[i] = fn
	}
	println("values:", fns[0](), fns[1](), fns[2]())`, "values: 3 15 777\n")
>>>>>>> 21973e49
}

type testData struct {
	clause string
	want   string
	panic  bool
}

var testDeleteClauses = map[string]testData{
	"delete_int_key": {`
					m:={1:1,2:2}
					delete(m,1)
					println(m)
					delete(m,3)
					println(m)
					delete(m,2)
					println(m)
					`, "map[2:2]\nmap[2:2]\nmap[]\n", false},
	"delete_string_key": {`
					m:={"hello":1,"Go+":2}
					delete(m,"hello")
					println(m)
					delete(m,"hi")
					println(m)
					delete(m,"Go+")
					println(m)
					`, "map[Go+:2]\nmap[Go+:2]\nmap[]\n", false},
	"delete_var_string_key": {`
					m:={"hello":1,"Go+":2}
					delete(m,"hello")
					println(m)
					a:="hi"
					delete(m,a)
					println(m)
					arr:=["Go+"]
					delete(m,arr[0])
					println(m)
					`, "map[Go+:2]\nmap[Go+:2]\nmap[]\n", false},
	"delete_var_map_string_key": {`
					ma:=[{"hello":1,"Go+":2}]
					delete(ma[0],"hello")
					println(ma[0])
					a:="hi"
					delete(ma[0],a)
					println(ma[0])
					arr:=["Go+"]
					delete(ma[0],arr[0])
					println(ma[0])
					`, "map[Go+:2]\nmap[Go+:2]\nmap[]\n", false},
	"delete_no_key_panic": {`
					m:={"hello":1,"Go+":2}
					delete(m)
					`, "", true},
	"delete_multi_key_panic": {`
					m:={"hello":1,"Go+":2}
					delete(m,"hi","hi")
					`, "", true},
	"delete_not_map_panic": {`
					m:=[1,2,3]
					delete(m,1)
					`, "", true},
}

func TestDelete(t *testing.T) {
	testScripts(t, "TestDelete", testDeleteClauses)
}

// -----------------------------------------------------------------------------

var testCopyClauses = map[string]testData{
	"copy_int": {`
					a:=[1,2,3]
					b:=[4,5,6]
					n:=copy(b,a)
					println(n)
					println(b)
					`, "3\n[1 2 3]\n", false},
	"copy_string": {`
					a:=["hello"]
					b:=["hi"]
					n:=copy(b,a)
					println(n)
					println(b)
					`, "1\n[hello]\n", false},
	"copy_byte_string": {`
					a:=[byte(65),byte(66),byte(67)]
					println(string(a))
					n:=copy(a,"abc")
					println(n)
					println(a)
					println(string(a))
					`, "ABC\n3\n[97 98 99]\nabc\n", false},
	"copy_first_not_slice_panic": {`
					a:=1
					b:=[1,2,3]
					copy(a,b)
					println(a)
					`, "", true},
	"copy_second_not_slice_panic": {`
					a:=1
					b:=[1,2,3]
					copy(b,a)
					println(b)
					`, "", true},
	"copy_one_args_panic": {`
					a:=[1,2,3]
					copy(a)
					println(a)
					`, "", true},
	"copy_multi_args_panic": {`
					a:=[1,2,3]
					copy(a,a,a)
					println(a)
					`, "", true},
	"copy_string_panic": {`
					a:=[65,66,67]
					copy(a,"abc")
					println(a)
					`, "", true},
	"copy_different_type_panic": {`
					a:=[65,66,67]
					b:=[1.2,1.5,1.7]
					copy(b,a)
					copy(b,a)
					println(b)
					`, "", true},
	"copy_with_operation": {`
					a:=[65,66,67]
					b:=[1]
					println(copy(a,b)+copy(b,a)==2)
					`, "true\n", false},
}

func TestCopy(t *testing.T) {
	testScripts(t, "TestCopy", testCopyClauses)
}

var testStructClauses = map[string]testData{
	"struct": {`
			println(struct {
				A int
				B string
			}{1, "Hello"})	
					`, "{1 Hello}\n", false},
	"struct_key_value": {`
			println(struct {
				A int
				B string
			}{A:1,B: "Hello"})	
					`, "{1 Hello}\n", false},
	"struct_ptr": {`
			println(&struct {
				A int
				B string
			}{1, "Hello"})
					`, "&{1 Hello}\n", false},
	"struct_key_value_ptr": {`
			println(&struct {
				A int  ` + "`json:\"a\"`" + `
				B string
			}{A: 1,B: "Hello"})
					`, "&{1 Hello}\n", false},
	"struct_key_value_ptr_unexport_field": {`
			println(&struct {
				a int  ` + "`json:\"a\"`" + `
				b string
			}{a: 1,b: "Hello"})
					`, "&{1 Hello}\n", false},
	"struct_key_value_unexport_field": {`
			println(struct {
				a int  ` + "`json:\"a\"`" + `
				b string
			}{a: 1,b: "Hello"})
					`, "{1 Hello}\n", false},
	"struct_unexport_field": {`
			println(struct {
				a int
				b string
			}{1, "Hello"})	
					`, "{1 Hello}\n", false},
	"struct_ptr_unexport_field": {`
			println(&struct {
				a int
				b string
			}{1, "Hello"})	
					`, "&{1 Hello}\n", false},
	"struct_store_field_panic": {`
				import "sync"

				mu := sync.WaitGroup{}
				
				mu.noCopy = struct{}{}
					`, "", true},
}

func TestStruct2(t *testing.T) {
	testScripts(t, "TestStruct", testStructClauses)
}

// -----------------------------------------------------------------------------
var testMethodClauses = map[string]testData{
	"method set": {`
					type Person struct {
						Name string
						Age  int
					}
					func (p *Person) SetName(name string) {
						p.Name = name
					}

					p := &Person{
						Name: "bar",
						Age:  30,
					}

					p.SetName("foo")
					println(p.Name)
					`, "foo\n", false},
	"method get": {`
					type Person struct {
						Name string
						Age  int
					}
					func (p *Person) GetName() string {
						return p.Name
					}

					p := &Person{
						Name: "bar",
						Age:  30,
					}

					println(p.GetName())
					`, "bar\n", false},

	"struct set ptr": {`
	type Person struct {
		Name string
		Age  int
	}

	p := &Person{
		Name: "bar",
		Age:  30,
	}
	p.Name = "foo"

	println(p)
	`, "&{foo 30}\n", false},

	"struct set": {`
	type Person struct {
		Name string
		Age  int
	}

	p := Person{
		Name: "bar",
		Age:  30,
	}
	p.Name = "foo"

	println(p)
	`, "{foo 30}\n", false},

	"struct set ptr arg": {`
	type Person struct {
		Name string
		Age  int
	}
	func SetName(p *Person,name string) {
		p.Name = name
	}

	p := Person{
		Name: "bar",
		Age:  30,
	}
	SetName(&p,"foo")

	println(p)
	`, "{foo 30}\n", false},

	"method func no args": {`
					type Person struct {
						Name string ` + "`json:\"name\"`" + `
						Age  int
					}
					func (p *Person) PrintName() {
						println(p.Name)
					}

					p := &Person{
						Name: "bar",
						Age:  30,
					}

					p.PrintName()
					`, "bar\n", false},
	"method ptr struct no prt": {`
					type Person struct {
						Name string ` + "`json:\"name\"`" + `
						Age  int
					}
					func (p *Person) PrintName() {
						println(p.Name)
					}

					p := Person{
						Name: "bar",
						Age:  30,
					}

					p.PrintName()
					`, "bar\n", false},

	"method load field": {`
					type Person struct {
						Name string
						Age  int
					}
					func (p *Person) SetName(name string,age int) {
						p.Name = name
						p.Age = age
						println(name)
						println(p.Age)
					}

					p := Person{
						Name: "bar",
						Age:  30,
					}

					p.SetName("foo",31)
					`, "foo\n31\n", false},
	"method int type": {`
					
					type M int

					func (m M) Foo() {
						println("foo", m)
					}

					m := M(0)
					m.Foo()
					println(m)
					`, "foo 0\n0\n", false},
}

func TestMethodCases(t *testing.T) {
	testScripts(t, "TestMethod", testMethodClauses)
}

// -----------------------------------------------------------------------------

// -----------------------------------------------------------------------------
var testStarExprClauses = map[string]testData{
	"star expr": {`
				func A(a *int, c *struct {
					b *int
					m map[string]*int
					s []*int
				}) {
					*a = 5
					*c.b = 3
					*c.m["foo"] = 7
					*c.s[0] = 9
				}

				a1 := 6
				a2 := 6
				a3 := 6
				c := struct {
					b *int
					m map[string]*int
					s []*int
				}{
					b: &a1,
					m: map[string]*int{
						"foo": &a2,
					},
					s: []*int{&a3},
				}
				A(&a1, &c)
				*c.m["foo"] = 8
				*c.s[0] = 10
				*c.s[0+0] = 10
				println(a1, *c.b, *c.m["foo"], *c.s[0], *c.s[0+0])

					`, "3 3 8 10 10\n", false},
	"star expr exec": {`
					func A(a *int, c *struct {
						b *int
						m map[string]*int
						s []*int
					}) {
						*a = 5
						*c.b = 3
						*c.m["foo"] = 7
						*c.s[0] = 9
					}
	
					func main() {
						a1 := 6
						a2 := 6
						a3 := 6
						c := struct {
							b *int
							m map[string]*int
							s []*int
						}{
							b: &a1,
							m: map[string]*int{
								"foo": &a2,
							},
							s: []*int{&a3},
						}
						A(&a1, &c)
						*c.m["foo"] = 8
						*c.s[0] = 10
						*c.s[0+0] = 10
						println(a1, *c.b, *c.m["foo"], *c.s[0], *c.s[0+0])
					}
						`, "3 3 8 10 10\n", false},
	"star expr lhs slice index func": {`
					func A(a *int, c *struct {
						b *int
						m map[string]*int
						s []*int
					}) {
						*a = 5
						*c.b = 3
						*c.m["foo"] = 7
						*c.s[0] = 9
					}
					
					func Index() int {
						return 0
					}
					
					a1 := 6
					a2 := 6
					a3 := 6
					c := struct {
						b *int
						m map[string]*int
						s []*int
					}{
						b: &a1,
						m: map[string]*int{
							"foo": &a2,
						},
						s: []*int{&a3},
					}
					A(&a1, &c)
					*c.m["foo"] = 8
					*c.s[0] = 10
					*c.s[Index()] = 11
					println(a1, *c.b, *c.m["foo"], *c.s[0])
	
						`, "3 3 8 11\n", false},
}

func TestStarExpr(t *testing.T) {
	testScripts(t, "TestStarExpr", testStarExprClauses)
}

func testScripts(t *testing.T, testName string, scripts map[string]testData) {
	for name, script := range scripts {
		t.Log("Run " + testName + "---" + name)
		var panicMsg []interface{}
		if script.panic {
			panicMsg = append(panicMsg, nil)
		}
		cltest.Expect(t, script.clause, script.want, panicMsg...)
	}
}

// -----------------------------------------------------------------------------<|MERGE_RESOLUTION|>--- conflicted
+++ resolved
@@ -796,7 +796,6 @@
 	`).Equal(big.NewRat(7, 3))
 }
 
-<<<<<<< HEAD
 func TestPkgInterfaceMethod(t *testing.T) {
 	cltest.Expect(t, `
 	import (
@@ -859,7 +858,8 @@
 	`,
 		"100\ntest 100,200,&{100}\n200 200\n",
 	)
-=======
+}
+
 func TestIsNoExecCtx(t *testing.T) {
 	cltest.Expect(t, `
 	fns := make([]func() int, 3)
@@ -871,7 +871,6 @@
 		fns[i] = fn
 	}
 	println("values:", fns[0](), fns[1](), fns[2]())`, "values: 3 15 777\n")
->>>>>>> 21973e49
 }
 
 type testData struct {

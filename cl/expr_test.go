--- conflicted
+++ resolved
@@ -1927,7 +1927,6 @@
 	cltest.Expect(t, clause, "1 3 true\n3 0 false\n")
 }
 
-<<<<<<< HEAD
 func TestOpLsh(t *testing.T) {
 	cltest.Expect(t, `
 	var a [1024]byte
@@ -1993,7 +1992,8 @@
 	var x = a[1.0<<s]
 	println(x)
 	`, "", nil)
-=======
+}
+
 func TestConst(t *testing.T) {
 	cltest.Expect(t, `
 	const v = 100
@@ -2150,5 +2150,4 @@
 	v := unsafe.Offsetof(1)
 	println(v)
 	`, "", "invalid expression unsafe.Offsetof(1)")
->>>>>>> fd45fed0
 }
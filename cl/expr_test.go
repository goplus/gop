--- conflicted
+++ resolved
@@ -1927,7 +1927,6 @@
 	cltest.Expect(t, clause, "1 3 true\n3 0 false\n")
 }
 
-<<<<<<< HEAD
 func TestConst(t *testing.T) {
 	cltest.Expect(t, `
 	const v = 100
@@ -2022,7 +2021,8 @@
 	)
 	println(bit0,mask0,bit1,mask1,bit3,mask3)
 	`, "1 0 2 1 8 7\n")
-=======
+}
+
 func TestUnsafe(t *testing.T) {
 	cltest.Expect(t, `
 	import (
@@ -2083,5 +2083,4 @@
 	v := unsafe.Offsetof(1)
 	println(v)
 	`, "", "invalid expression unsafe.Offsetof(1)")
->>>>>>> 4e96d0f2
 }
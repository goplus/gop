/*
 Copyright 2020 The GoPlus Authors (goplus.org)

 Licensed under the Apache License, Version 2.0 (the "License");
 you may not use this file except in compliance with the License.
 You may obtain a copy of the License at

     http://www.apache.org/licenses/LICENSE-2.0

 Unless required by applicable law or agreed to in writing, software
 distributed under the License is distributed on an "AS IS" BASIS,
 WITHOUT WARRANTIES OR CONDITIONS OF ANY KIND, either express or implied.
 See the License for the specific language governing permissions and
 limitations under the License.
*/
package cl_test

import (
	"fmt"
	"math/big"
	"testing"

	"github.com/goplus/gop/cl/cltest"
)

// -----------------------------------------------------------------------------

func TestNew(t *testing.T) {
	cltest.Expect(t, `
		a := new([2]int)
		println("a:", a)
		`,
		"a: &[0 0]\n",
	)
	cltest.Expect(t, `
		println(new())
		`,
		"",
		"missing argument to new\n",
	)
	cltest.Expect(t, `
		println(new(int, float64))
		`,
		"",
		"too many arguments to new(int)\n",
	)
}

func TestNew2(t *testing.T) {
	cltest.Expect(t, `
		a := new([2]int)
		a[0] = 2
		println("a:", a[0])
		`,
		"a: 2\n",
	)
	cltest.Expect(t, `
		a := new([2]float64)
		a[0] = 1.1
		println("a:", a[0])
		`,
		"a: 1.1\n",
	)
	cltest.Expect(t, `
		a := new([2]string)
		a[0] = "gop"
		println("a:", a[0])
		`,
		"a: gop\n",
	)
}

func TestBadIndex(t *testing.T) {
	cltest.Expect(t, `
		a := new(int)
		println(a[0])
		`,
		"",
		nil,
	)
	cltest.Expect(t, `
		a := new(int)
		a[0] = 2
		`,
		"",
		nil,
	)
}

// -------------------`----------------------------------------------------------

func TestAutoProperty(t *testing.T) {
	script := `
		import "io"

		func New() (*Bar, error) {
			return nil, io.EOF
		}

		bar, err := New()
		if err != nil {
			log.Println(err)
		}
	`
	gopcode := `
		import (
			"github.com/goplus/gop/ast/goptest"
		)

		script := %s

		doc := goptest.New(script)!
		println(doc.any.funcDecl.name)
	`
	cltest.Expect(t,
		fmt.Sprintf(gopcode, "`"+script+"`"),
		"[New main]\n",
	)
}

func TestAutoProperty2(t *testing.T) {
	cltest.Expect(t, `
		import "bytes"
		import "os"

		b := bytes.newBuffer(nil)
		b.writeString("Hello, ")
		b.writeString("Go+")
		println(b.string)
		`,
		"Hello, Go+\n",
	)
	cltest.Expect(t, `
		import "bytes"
		import "os"

		b := bytes.newBuffer(nil)
		b.writeString("Hello, ")
		b.writeString("Go+")
		println(b.string2)
		`,
		"",
		nil, // panic
	)
	cltest.Expect(t, `
		import "bytes"

		bytes.newBuf()
		`,
		"",
		nil, // panic
	)
}

func TestUnbound(t *testing.T) {
	cltest.Expect(t, `
		println("Hello " + "qiniu:", 123, 4.5, 7i)
		`,
		"Hello qiniu: 123 4.5 (0+7i)\n",
	)
}

func TestUnboundInt(t *testing.T) {
	cltest.Expect(t, `
	import "reflect"
	printf("%T",100)
	`,
		"int",
	)
	cltest.Expect(t, `
	import "reflect"
	printf("%T",-100)
	`,
		"int",
	)
}

func TestOverflowsInt(t *testing.T) {
	cltest.Expect(t, `
	println(9223372036854775807)
	`,
		"9223372036854775807\n",
	)
	cltest.Expect(t, `
	println(-9223372036854775808)
	`,
		"-9223372036854775808\n",
	)
	cltest.Expect(t, `
	println(9223372036854775808)
	`,
		"",
		nil,
	)
}

func TestOpLAndLOr(t *testing.T) {
	cltest.Expect(t, `
func foo() bool {
	println("foo")
	return true
}
func bar() bool {
	println("bar")
	return true
}

func fake() bool {
	println("fake")
	return false
}

if foo() || bar() {
}
println("---")
if foo() && bar() {
}
println("---")
if fake() && bar() {
}
	`, "foo\n---\nfoo\nbar\n---\nfake\n")
}

func TestOpLAndLOr2(t *testing.T) {
	cltest.Expect(t, `
func foo() bool {
	println("foo")
	return true
}
func bar() bool {
	println("bar")
	return true
}

func fake() bool {
	println("fake")
	return true
}

if foo() && bar() && fake() {
}
	`, "foo\nbar\nfake\n")
	cltest.Expect(t, `
func foo() bool {
	println("foo")
	return true
}
func bar() bool {
	println("bar")
	return false
}

func fake() bool {
	println("fake")
	return true
}

if foo() && bar() && fake() {
}
	`, "foo\nbar\n")
	cltest.Expect(t, `
func foo() bool {
	println("foo")
	return false
}
func bar() bool {
	println("bar")
	return true
}

func fake() bool {
	println("fake")
	return true
}

if foo() || bar() || fake() {
}
	`, "foo\nbar\n")
	cltest.Expect(t, `
func foo() bool {
	println("foo")
	return true
}
func bar() bool {
	println("bar")
	return true
}

func fake() bool {
	println("fake")
	return true
}

if foo() || bar() || fake() {
}
	`, "foo\n")
}

func TestOpLAndLOr3(t *testing.T) {
	cltest.Expect(t, `
func foo() int {
	println("foo")
	return 0
}
func bar() bool {
	println("bar")
	return true
}
if foo() || bar() {
}
	`, "", nil)
	cltest.Expect(t, `
func foo() int {
	println("foo")
	return 0
}
func bar() bool {
	println("bar")
	return true
}
if foo() && bar() {
}
	`, "", nil)
}

func TestOpLAndLOr4(t *testing.T) {
	cltest.Expect(t, `
func foo() bool {
	println("foo")
	return true
}
if true || foo() {
}
	`, "")
	cltest.Expect(t, `
func foo() bool {
	println("foo")
	return true
}
if false || foo() {
}
	`, "foo\n")
	cltest.Expect(t, `
func foo() bool {
	println("foo")
	return true
}
if true && foo() {
}
	`, "foo\n")
	cltest.Expect(t, `
func foo() bool {
	println("foo")
	return true
}
if false && foo() {
}
	`, "")
}

func TestPanic(t *testing.T) {
	cltest.Expect(t,
		`panic("Helo")`,
		"",
		"Helo", // panicMsg
	)
}

func TestTakeAddrMap(t *testing.T) {
	cltest.Expect(t, `
		m := {1:"hello",2:"ok"}
		println(m)
		println(&m)
		`,
		"map[1:hello 2:ok]\n&map[1:hello 2:ok]\n")
}

func TestTakeAddrMapIndexBad(t *testing.T) {
	cltest.Expect(t, `
		m := {1:"hello",2:"ok"}
		println(&m[1])
		`,
		"",
		"cannot take the address of m[1]\n")
}

func TestTakeAddrStringBad(t *testing.T) {
	cltest.Expect(t, `
		m := "hello"
		println(&m[1])
		`,
		"",
		"cannot take the address of m[1]\n")
}

func TestTypeCast(t *testing.T) {
	cltest.Call(t, `
	x := []byte("hello")
	x
	`).Equal([]byte("hello"))
}

<<<<<<< HEAD
func TestTypeCast2(t *testing.T) {
	cltest.Expect(t, `
	type M int
	func (m M) Foo() {
		println("foo",m)
	}
	m := M(10)
	m.Foo()
	`, "foo 10\n")
	cltest.Expect(t, `
	type Point struct {
	}
	type M int
	func (m M) Foo() {
		println("foo",m)
	}
	m := M(&Point{})
	`, "", nil)
}

func TestDiffrentType(t *testing.T) {
	cltest.Expect(t, `
	type Pt1 struct {
		X int
		Y int
	}
	func (p *Pt1) Test() {
		println("pt1", p)
	}
	type Pt2 struct {
		X int
		Y int
	}
	func (p *Pt2) Test() {
		println("pt2",p)
	}
	pt1 := Pt1{10,20}
	pt2 := Pt2{1,2}
	pt1.Test()
	pt2.Test()
	`, "pt1 &{10 20}\npt2 &{1 2}\n")
=======
func TestPkgTypeConv(t *testing.T) {
	cltest.Expect(t, `
	import "sort"
	ar := [1,5,3,2]
	sort.IntSlice(ar).Sort()
	println(ar)
	`, "[1 2 3 5]\n")
}

func TestRuneType(t *testing.T) {
	cltest.Expect(t, `
	a := 'a'
	printf("%T\n",a)
	`, "int32\n")
	cltest.Expect(t, `
	printf("%T\n",'a')
	`, "int32\n")
>>>>>>> 6b6993ff
}

func TestAppendErr(t *testing.T) {
	cltest.Expect(t, `
		append()
		`,
		"",
		"append: argument count not enough\n",
	)
	cltest.Expect(t, `
		x := 1
		append(x, 2)
		`,
		"",
		"append: first argument not a slice\n",
	)
	cltest.Expect(t, `
		defer append([]int{1}, 2)
		`,
		"",
		"defer discards result of append([]int{1}, 2)\n",
	)
}

func TestLenErr(t *testing.T) {
	cltest.Expect(t, `
		len()
		`,
		"",
		"missing argument to len: len()\n",
	)
	cltest.Expect(t, `
		len("a", "b")
		`,
		"",
		`too many arguments to len: len("a", "b")`+"\n",
	)
}

func TestMake(t *testing.T) {
	cltest.Expect(t, `
		make()
		`,
		"",
		"missing argument to make: make()\n",
	)
	cltest.Expect(t, `
		a := make([]int, 0, 4)
		a = append(a, 1, 2, 3)
		println(a)
		`,
		"[1 2 3]\n",
	)
	cltest.Expect(t, `
		a := make([]int, 0, 4)
		a = append(a, [1, 2, 3]...)
		println(a)
		`,
		"[1 2 3]\n",
	)
	cltest.Expect(t, `
		n := 4
		a := make(map[string]interface{}, uint16(n))
		println(a)
		`,
		"map[]\n",
	)
	cltest.Expect(t, `
		import "reflect"

		a := make(chan *func(), uint16(4))
		println(reflect.TypeOf(a))
		`,
		"chan *func()\n",
	)
}

func TestOperator(t *testing.T) {
	cltest.Expect(t, `
		println("Hello", 123 * 4.5, 1 + 7i)
		`,
		"Hello 553.5 (1+7i)\n")
}

func TestVar(t *testing.T) {
	cltest.Expect(t, `
		x := 123.1
		println("Hello", x)
		`,
		"Hello 123.1\n")
}

func TestVarOp(t *testing.T) {
	cltest.Expect(t, `
		x := 123.1
		y := 1 + x
		println("Hello", y + 10)
		n, err := println("Hello", y + 10)
		println("ret:", n << 1, err)
		`,
		"Hello 134.1\nHello 134.1\nret: 24 <nil>\n",
	)
}

func TestGoPackage(t *testing.T) {
	cltest.Expect(t, `
		import "fmt"
		import gostrings "strings"

		x := gostrings.NewReplacer("?", "!").Replace("hello, world???")
		fmt.Println("x: " + x)
		`,
		"x: hello, world!!!\n",
	)
}

func TestSlice(t *testing.T) {
	cltest.Expect(t, `
		x := []float64{1, 2.3, 3.6}
		println("x:", x)
		`,
		"x: [1 2.3 3.6]\n",
	)
	cltest.Expect(t, `
		x := []float64{1, 2: 3.4, 5}
		println("x:", x)
		`,
		"x: [1 0 3.4 5]\n",
	)
	cltest.Expect(t, `
		x := []float64{1:1,3:3,4}
		println("x:", x)
		y := []float64{3:3,4,1:1}
		println("y:", x)
		`,
		"x: [0 1 0 3 4]\ny: [0 1 0 3 4]\n",
	)
}

func TestArray(t *testing.T) {
	cltest.Expect(t, `
		x := [4]float64{1, 2.3, 3.6}
		println("x:", x)
		y := [...]float64{1, 2.3, 3.6}
		println("y:", y)
		`,
		"x: [1 2.3 3.6 0]\ny: [1 2.3 3.6]\n",
	)
	cltest.Expect(t, `
		x := [5]float64{1:1,3:3,4}
		println("x:", x)
		y := [5]float64{3:3,4,1:1}
		println("y:", x)
		`,
		"x: [0 1 0 3 4]\ny: [0 1 0 3 4]\n",
	)
	cltest.Expect(t, `
		x := [...]float64{1, 3: 3.4, 5}
		x[1] = 217
		println("x:", x, "x[1]:", x[1])
		`,
		"x: [1 217 0 3.4 5] x[1]: 217\n",
	)
	cltest.Expect(t, `
		x := [...]float64{1, 2.3, 3, 4}
		x[2] = 3.1
		println("x[1:]:", x[1:])
		println(len(x))
	`,
		"x[1:]: [2.3 3.1 4]\n4\n")
}

func TestLoadVar(t *testing.T) {
	cltest.Expect(t, `
		var x1 int
		var x2 int = 10
		var x3 = 10
		println("x:",x1,x2,x3)
		`,
		"x: 0 10 10\n")
	cltest.Expect(t, `
		type Point struct {
			X int
			Y int
		}
		var x1 Point
		var x2 Point = Point{10,20}
		var x3 = Point{-10,-20}
		println("x:",x1,x2,x3)
		`,
		"x: {0 0} {10 20} {-10 -20}\n")
}

func TestLoadVar2(t *testing.T) {
	cltest.Expect(t, `
		func main() {
			var x1 int
			var x2 int = 10
			var x3 = 10
			println("x:",x1,x2,x3)
		}`,
		"x: 0 10 10\n")
	cltest.Expect(t, `
		type Point struct {
			X int
			Y int
		}
		func main() {
			var x1 Point
			var x2 Point = Point{10,20}
			var x3 = Point{-10,-20}
			println("x:",x1,x2,x3)
		}`,
		"x: {0 0} {10 20} {-10 -20}\n")

	cltest.Expect(t, `
		func main() {
			type Point struct {
				X int
				Y int
			}
			var x1 Point
			var x2 Point = Point{10,20}
			var x3 = Point{-10,-20}
			println("x:",x1,x2,x3)
		}`,
		"x: {0 0} {10 20} {-10 -20}\n")
}

func TestLoadVar3(t *testing.T) {
	cltest.Expect(t, `
		var x1,x2,x3 = 10,20,x1+x2
		println("x:",x1,x2,x3)
		`,
		"x: 10 20 30\n")
	cltest.Expect(t, `
		var x1,x2,x3 = 10,20,x1+x2
		func main() {
			println("x:",x1,x2,x3)
		}
		`,
		"x: 10 20 30\n")
}

func TestMap(t *testing.T) {
	cltest.Expect(t, `
		x := map[string]float64{"Hello": 1, "xsw": 3.4}
		println("x:", x)
		`,
		"x: map[Hello:1 xsw:3.4]\n")
}

func TestMapLit(t *testing.T) {
	cltest.Expect(t, `
		x := {"Hello": 1, "xsw": 3.4}
		println("x:", x)
		`,
		"x: map[Hello:1 xsw:3.4]\n",
	)
	cltest.Expect(t, `
		x := {"Hello": 1, "xsw": "3.4"}
		println("x:", x)

		println("empty map:", {})
		`,
		"x: map[Hello:1 xsw:3.4]\nempty map: map[]\n",
	)
}

func TestMapIdx(t *testing.T) {
	cltest.Expect(t, `
		x := {"Hello": 1, "xsw": "3.4"}
		y := {1: "glang", 5: "Hi"}
		i := 1
		q := "Q"
		key := "xsw"
		x["xsw"], y[i] = 3.1415926, q
		println("x:", x, "y:", y)
		println("x[key]:", x[key], "y[1]:", y[1])
		`,
		"x: map[Hello:1 xsw:3.1415926] y: map[1:Q 5:Hi]\nx[key]: 3.1415926 y[1]: Q\n",
	)
}

func TestSliceLit(t *testing.T) {
	cltest.Expect(t, `
		x := [1, 3.4]
		println("x:", x)

		y := [1]
		println("y:", y)

		z := [1+2i, "xsw"]
		println("z:", z)

		println("empty slice:", [])
		`,
		"x: [1 3.4]\ny: [1]\nz: [(1+2i) xsw]\nempty slice: []\n")
}

func TestSliceIdx(t *testing.T) {
	cltest.Expect(t, `
		x := [1, 3.4, 17]
		n, m := 1, uint16(0)
		x[1] = 32.7
		x[m] = 36.86
		println("x:", x[2], x[m], x[n])
		`,
		"x: 17 36.86 32.7\n")
}

func TestListComprehension(t *testing.T) {
	cltest.Expect(t, `
		y := [i+x for i, x <- [1, 2, 3, 4]]
		println("y:", y)
		`,
		"y: [1 3 5 7]\n")
	cltest.Call(t, `
		y := [i+x for i, x <- {3: 1, 5: 2, 7: 3, 11: 4}]
		println("y:", y)
		`, -2).Equal(15)
	cltest.Call(t, `
		y := [i+x for i, x <- {3: 1, 5: 2, 7: 3, 11: 4}, x % 2 == 1]
		println("y:", y)
		`, -2).Equal(10)
}

func TestMapComprehension(t *testing.T) {
	cltest.Expect(t, `
		y := {x: i for i, x <- [3, 5, 7, 11, 13]}
		println("y:", y)
		`,
		"y: map[3:0 5:1 7:2 11:3 13:4]\n",
	)
	cltest.Expect(t, `
		y := {x: i for i, x <- [3, 5, 7, 11, 13], i % 2 == 1}
		println("y:", y)
		`,
		"y: map[5:1 11:3]\n",
	)
	cltest.Expect(t, `
		y := {v: k for k, v <- {"Hello": "xsw", "Hi": "glang"}}
		println("y:", y)
		`,
		"y: map[glang:Hi xsw:Hello]\n",
	)
	cltest.Expect(t, `
		println({x: i for i, x <- [3, 5, 7, 11, 13]})
		println({x: i for i, x <- [3, 5, 7, 11, 13]})
		`,
		"map[3:0 5:1 7:2 11:3 13:4]\nmap[3:0 5:1 7:2 11:3 13:4]\n",
	)
	cltest.Expect(t, `
		arr := [1, 2, 3, 4, 5, 6]
		x := [[a, b] for a <- arr, a < b for b <- arr, b > 2]
		println("x:", x)
		`,
		"x: [[1 3] [2 3] [1 4] [2 4] [3 4] [1 5] [2 5] [3 5] [4 5] [1 6] [2 6] [3 6] [4 6] [5 6]]\n")
}

func TestErrWrapExpr(t *testing.T) {
	cltest.Call(t, `
		x := println("Hello qiniu")!
		x
		`).Equal(12)
	cltest.Call(t, `
		import (
			"strconv"
		)
	
		func add(x, y string) (int, error) {
			return strconv.Atoi(x)? + strconv.Atoi(y)?, nil
		}
	
		x := add("100", "23")!
		x
		`).Equal(123)
}

func TestRational(t *testing.T) {
	cltest.Call(t, `
		x := 3/4r + 5/7r
		x
	`).Equal(big.NewRat(41, 28))
	cltest.Call(t, `
		a := 3/4r
		x := a + 5/7r
		x
	`).Equal(big.NewRat(41, 28))
	y, _ := new(big.Float).SetString(
		"3.14159265358979323846264338327950288419716939937510582097494459")
	y.Mul(y, big.NewFloat(2))
	cltest.Call(t, `
		y := 3.14159265358979323846264338327950288419716939937510582097494459r
		y *= 2
		y
	`).Equal(y)
	cltest.Call(t, `
		a := 3/4r
		b := 5/7r
		if a > b {
			a = a + 1
		}
		a
	`).Equal(big.NewRat(7, 4))
	cltest.Call(t, `
		x := 1/3r + 1r*2r
		x
	`).Equal(big.NewRat(7, 3))
}

// TODO #575
func _TestIsNoExecCtx(t *testing.T) {
	cltest.Expect(t, `
	fns := make([]func() int, 3)
	for i, x <- [3, 15, 777] {
		var v = x
		var fn = func() int {
			return v
		}
		fns[i] = fn
	}
	println("values:", fns[0](), fns[1](), fns[2]())`, "values: 3 15 777\n")
}

func TestPkgMethod(t *testing.T) {
	cltest.Expect(t, `
	import "bytes"
	buf := bytes.NewBuffer([]byte("hello"))
	println(buf.String())
	`, "hello\n")
	cltest.Expect(t, `
	import "bytes"
	var buf bytes.Buffer
	buf.Write([]byte("hello"))
	println(buf.String())
	`, "hello\n")
	cltest.Expect(t, `
	import "reflect"
	v := reflect.ValueOf(100)
	println(v.Kind())
	`, "int\n")
	cltest.Expect(t, `
	import "reflect"
	v := reflect.ValueOf(100)
	p := &v
	println(p.Kind())
	`, "int\n")
}

func TestPkgMethodBadCall(t *testing.T) {
	cltest.Expect(t, `
	import "bytes"
	buf := bytes.NewBuffer([]byte("hello"))
	println((&buf).String())
	`, "", "calling method String with receiver &buf (type **bytes.Buffer) requires explicit dereference.")
	cltest.Expect(t, `
	import "reflect"
	v := reflect.ValueOf(100)
	p := &v
	println((&p).Kind())
	`, "", "calling method Kind with receiver &p (type **reflect.Value) requires explicit dereference.")
}

func TestComplex(t *testing.T) {
	cltest.Expect(t, `
	c := complex(1,2)
	printf("%v %T\n",c,c)
	`, "(1+2i) complex128\n")
	cltest.Expect(t, `
	c := complex(float64(1),2)
	printf("%v %T\n",c,c)
	`, "(1+2i) complex128\n")
	cltest.Expect(t, `
	c := complex(float32(1),2)
	printf("%v %T\n",c,c)
	`, "(1+2i) complex64\n")
	cltest.Expect(t, `
	func test() float64 { return 1 }
	c := complex(test(),2)
	printf("%v %T\n",c,c)
	`, "(1+2i) complex128\n")
	cltest.Expect(t, `
	func test() float32 { return 1 }
	c := complex(test(),2)
	printf("%v %T\n",c,c)
	`, "(1+2i) complex64\n")

	cltest.Expect(t, `
	c := real(1+2i)
	printf("%v %T\n",c,c)
	`, "1 float64\n")
	cltest.Expect(t, `
	c := real(complex128(1+2i))
	printf("%v %T\n",c,c)
	`, "1 float64\n")
	cltest.Expect(t, `
	c := real(complex64(1+2i))
	printf("%v %T\n",c,c)
	`, "1 float32\n")
	cltest.Expect(t, `
	c := real(complex(1,2))
	printf("%v %T\n",c,c)
	`, "1 float64\n")
	cltest.Expect(t, `
	c := real(complex(1,float32(2)))
	printf("%v %T\n",c,c)
	`, "1 float32\n")

	cltest.Expect(t, `
	c := imag(1+2i)
	printf("%v %T\n",c,c)
	`, "2 float64\n")
	cltest.Expect(t, `
	c := imag(complex128(1+2i))
	printf("%v %T\n",c,c)
	`, "2 float64\n")
	cltest.Expect(t, `
	c := imag(complex64(1+2i))
	printf("%v %T\n",c,c)
	`, "2 float32\n")
	cltest.Expect(t, `
	c := imag(complex(1,2))
	printf("%v %T\n",c,c)
	`, "2 float64\n")
	cltest.Expect(t, `
	c := imag(complex(float32(1),2))
	printf("%v %T\n",c,c)
	`, "2 float32\n")
}

func TestBadComplex(t *testing.T) {
	cltest.Expect(t, `
	complex(1)
	`, "", nil)
	cltest.Expect(t, `
	complex(1,2,3)
	`, "", nil)
	cltest.Expect(t, `
	complex(float32(1),float64(2))
	`, "", nil)
	cltest.Expect(t, `
	func test() int { return 100 }
	complex(test(),2)
	`, "", nil)
	cltest.Expect(t, `
	complex(1,int(2))
	`, "", nil)

	cltest.Expect(t, `
	real()
	`, "", nil)
	cltest.Expect(t, `
	real(1,2)
	`, "", nil)
	cltest.Expect(t, `
	real(int(1))
	`, "", nil)

	cltest.Expect(t, `
	imag()
	`, "", nil)
	cltest.Expect(t, `
	imag(1,2)
	`, "", nil)
	cltest.Expect(t, `
	imag(int(1))
	`, "", nil)
}

func TestResult(t *testing.T) {
	cltest.Expect(t, `
	import "fmt"
	type Writer struct {
	}
	func (w *Writer) Write(data string) (n int, err error) {
		return fmt.Println(data)
	}
	w := &Writer{}
	n, err := w.Write("hello")
	println(n,err)
	`, "hello\n6 <nil>\n")
	cltest.Expect(t, `
	import "fmt"
	type Writer struct {
	}
	func (w *Writer) Write(data string) (int, error) {
		fmt.Println(data)
		return len(data)+1,nil
	}
	w := &Writer{}
	n, err := w.Write("hello")
	println(n,err)
	`, "hello\n6 <nil>\n")
	cltest.Expect(t, `
	import "fmt"
	type Writer struct {
	}
	func myint(n int) int {
		return n
	}
	func myerr(err error) error {
		return err
	}
	func (w *Writer) Write(data string) (int, error) {
		n, err := fmt.Println(data)
		return myint(n),myerr(err)
	}
	w := &Writer{}
	n, err := w.Write("hello")
	println(n,err)
	`, "hello\n6 <nil>\n")
}

func TestBadResult(t *testing.T) {
	cltest.Expect(t, `
	import "fmt"
	type Writer struct {
	}
	func (w *Writer) Write(data string) (error) {
		err := fmt.Println(data)
		return err
	}
	w := &Writer{}
	n, err := w.Write("hello")
	println(n,err)
	`, "", nil)
	cltest.Expect(t, `
	import "fmt"
	type Writer struct {
	}
	func (w *Writer) Write(data string) (err error) {
		return fmt.Println(data)
	}
	w := &Writer{}
	n, err := w.Write("hello")
	println(n,err)
	`, "", nil)
}

func TestUnderscore(t *testing.T) {
	cltest.Expect(t, `
	import "fmt"
	var _ int
	var _ string
	_ = 100
	_ = "hello"
	_, a := 100,"world"
	b, _ := fmt.Println("Hello World")
	println(a,b)
	`, "Hello World\nworld 12\n")
}

func TestBadUnderscore(t *testing.T) {
	cltest.Expect(t, `
	println(_)
	`, "", nil)
	cltest.Expect(t, `
	_ := 100
	`, "", nil)
	cltest.Expect(t, `
	_,_ := 100,"hello"
	`, "", nil)
	cltest.Expect(t, `
	import "fmt"
	_, _ := fmt.Println("Hello World")
	`, "", nil)
}

func TestBadVar(t *testing.T) {
	cltest.Expect(t, `
	var a int
	var a string`, "", nil)
	cltest.Expect(t, `
	a = 10`, "", nil)
}

type testData struct {
	clause string
	want   string
	panic  bool
}

var testDeleteClauses = map[string]testData{
	"delete_int_key": {`
					m:={1:1,2:2}
					delete(m,1)
					println(m)
					delete(m,3)
					println(m)
					delete(m,2)
					println(m)
					`, "map[2:2]\nmap[2:2]\nmap[]\n", false},
	"delete_string_key": {`
					m:={"hello":1,"Go+":2}
					delete(m,"hello")
					println(m)
					delete(m,"hi")
					println(m)
					delete(m,"Go+")
					println(m)
					`, "map[Go+:2]\nmap[Go+:2]\nmap[]\n", false},
	"delete_var_string_key": {`
					m:={"hello":1,"Go+":2}
					delete(m,"hello")
					println(m)
					a:="hi"
					delete(m,a)
					println(m)
					arr:=["Go+"]
					delete(m,arr[0])
					println(m)
					`, "map[Go+:2]\nmap[Go+:2]\nmap[]\n", false},
	"delete_var_map_string_key": {`
					ma:=[{"hello":1,"Go+":2}]
					delete(ma[0],"hello")
					println(ma[0])
					a:="hi"
					delete(ma[0],a)
					println(ma[0])
					arr:=["Go+"]
					delete(ma[0],arr[0])
					println(ma[0])
					`, "map[Go+:2]\nmap[Go+:2]\nmap[]\n", false},
	"delete_no_key_panic": {`
					m:={"hello":1,"Go+":2}
					delete(m)
					`, "", true},
	"delete_multi_key_panic": {`
					m:={"hello":1,"Go+":2}
					delete(m,"hi","hi")
					`, "", true},
	"delete_not_map_panic": {`
					m:=[1,2,3]
					delete(m,1)
					`, "", true},
}

func TestDelete(t *testing.T) {
	testScripts(t, "TestDelete", testDeleteClauses)
}

// -----------------------------------------------------------------------------

var testCopyClauses = map[string]testData{
	"copy_int": {`
					a:=[1,2,3]
					b:=[4,5,6]
					n:=copy(b,a)
					println(n)
					println(b)
					`, "3\n[1 2 3]\n", false},
	"copy_string": {`
					a:=["hello"]
					b:=["hi"]
					n:=copy(b,a)
					println(n)
					println(b)
					`, "1\n[hello]\n", false},
	"copy_byte_string": {`
					a:=[byte(65),byte(66),byte(67)]
					println(string(a))
					n:=copy(a,"abc")
					println(n)
					println(a)
					println(string(a))
					`, "ABC\n3\n[97 98 99]\nabc\n", false},
	"copy_first_not_slice_panic": {`
					a:=1
					b:=[1,2,3]
					copy(a,b)
					println(a)
					`, "", true},
	"copy_second_not_slice_panic": {`
					a:=1
					b:=[1,2,3]
					copy(b,a)
					println(b)
					`, "", true},
	"copy_one_args_panic": {`
					a:=[1,2,3]
					copy(a)
					println(a)
					`, "", true},
	"copy_multi_args_panic": {`
					a:=[1,2,3]
					copy(a,a,a)
					println(a)
					`, "", true},
	"copy_string_panic": {`
					a:=[65,66,67]
					copy(a,"abc")
					println(a)
					`, "", true},
	"copy_different_type_panic": {`
					a:=[65,66,67]
					b:=[1.2,1.5,1.7]
					copy(b,a)
					copy(b,a)
					println(b)
					`, "", true},
	"copy_with_operation": {`
					a:=[65,66,67]
					b:=[1]
					println(copy(a,b)+copy(b,a)==2)
					`, "true\n", false},
}

func TestCopy(t *testing.T) {
	testScripts(t, "TestCopy", testCopyClauses)
}

var testStructClauses = map[string]testData{
	"struct": {`
			println(struct {
				A int
				B string
			}{1, "Hello"})	
					`, "{1 Hello}\n", false},
	"struct_key_value": {`
			println(struct {
				A int
				B string
			}{A:1,B: "Hello"})	
					`, "{1 Hello}\n", false},
	"struct_ptr": {`
			println(&struct {
				A int
				B string
			}{1, "Hello"})
					`, "&{1 Hello}\n", false},
	"struct_key_value_ptr": {`
			println(&struct {
				A int  ` + "`json:\"a\"`" + `
				B string
			}{A: 1,B: "Hello"})
					`, "&{1 Hello}\n", false},
	"struct_key_value_ptr_unexport_field": {`
			println(&struct {
				a int  ` + "`json:\"a\"`" + `
				b string
			}{a: 1,b: "Hello"})
					`, "&{1 Hello}\n", false},
	"struct_key_value_unexport_field": {`
			println(struct {
				a int  ` + "`json:\"a\"`" + `
				b string
			}{a: 1,b: "Hello"})
					`, "{1 Hello}\n", false},
	"struct_unexport_field": {`
			println(struct {
				a int
				b string
			}{1, "Hello"})	
					`, "{1 Hello}\n", false},
	"struct_ptr_unexport_field": {`
			println(&struct {
				a int
				b string
			}{1, "Hello"})	
					`, "&{1 Hello}\n", false},
	"struct_store_field_panic": {`
				import "sync"

				mu := sync.WaitGroup{}
				
				mu.noCopy = struct{}{}
					`, "", true},
	"struct_array": {`
	type Point struct {
		X int
		Y int
	}
	ar := []Point{}
	ar = append(ar,Point{10,20})
	println(ar)
	`, "[{10 20}]\n", false},
	"struct_ptr_array": {`
	type Point struct {
		X int
		Y int
	}
	ar := []*Point{}
	ar = append(ar,&Point{10,20})
	println(ar[0])
	`, "&{10 20}\n", false},
}

func TestStruct2(t *testing.T) {
	testScripts(t, "TestStruct", testStructClauses)
}

// -----------------------------------------------------------------------------
var testMethodClauses = map[string]testData{
	"method set": {`
					type Person struct {
						Name string
						Age  int
					}
					func (p *Person) SetName(name string) {
						p.Name = name
					}

					p := &Person{
						Name: "bar",
						Age:  30,
					}

					p.SetName("foo")
					println(p.Name)
					`, "foo\n", false},
	"method get": {`
					type Person struct {
						Name string
						Age  int
					}
					func (p *Person) GetName() string {
						return p.Name
					}

					p := &Person{
						Name: "bar",
						Age:  30,
					}

					println(p.GetName())
					`, "bar\n", false},

	"struct set ptr": {`
	type Person struct {
		Name string
		Age  int
	}

	p := &Person{
		Name: "bar",
		Age:  30,
	}
	p.Name = "foo"

	println(p)
	`, "&{foo 30}\n", false},

	"struct set": {`
	type Person struct {
		Name string
		Age  int
	}

	p := Person{
		Name: "bar",
		Age:  30,
	}
	p.Name = "foo"

	println(p)
	`, "{foo 30}\n", false},

	"struct set ptr arg": {`
	type Person struct {
		Name string
		Age  int
	}
	func SetName(p *Person,name string) {
		p.Name = name
	}

	p := Person{
		Name: "bar",
		Age:  30,
	}
	SetName(&p,"foo")

	println(p)
	`, "{foo 30}\n", false},

	"method func no args": {`
					type Person struct {
						Name string ` + "`json:\"name\"`" + `
						Age  int
					}
					func (p *Person) PrintName() {
						println(p.Name)
					}

					p := &Person{
						Name: "bar",
						Age:  30,
					}

					p.PrintName()
					`, "bar\n", false},
	"method ptr struct no prt": {`
					type Person struct {
						Name string ` + "`json:\"name\"`" + `
						Age  int
					}
					func (p *Person) PrintName() {
						println(p.Name)
					}

					p := Person{
						Name: "bar",
						Age:  30,
					}

					p.PrintName()
					`, "bar\n", false},

	"method load field": {`
					type Person struct {
						Name string
						Age  int
					}
					func (p *Person) SetName(name string,age int) {
						p.Name = name
						p.Age = age
						println(name)
						println(p.Age)
					}

					p := Person{
						Name: "bar",
						Age:  30,
					}

					p.SetName("foo",31)
					`, "foo\n31\n", false},
	"method int type": {`
					type M int
					func (m M) Foo() {
						println("foo", m)
					}
					m := M(0)
					m.Foo()
					println(m)
					`, "foo 0\n0\n", false},
	"method two int type": {`
					type M int
					type M2 int
					func (m M) Foo() {
						println("foo", m)
					}
					func (m M2) Foo() {
						println("foo2", m)
					}
					m := M(0)
					m.Foo()
					m2 := M2(1)
					m2.Foo()
					println(m)
					println(m2)
					`, "foo 0\nfoo2 1\n0\n1\n", false},
	"method int type conv": {`
					type M int
					type M2 int
					func (m M) Foo() {
						println("foo", m)
					}
					func (m M2) Foo() {
						println("foo2", m)
					}
					M(10).Foo()
					M2(11).Foo()
					`, "foo 10\nfoo2 11\n", false},
	"method two struct type": {`
					type Pt1 struct {
						X int
						Y int
					}
					func (p *Pt1) Test() {
						println("pt1", p)
					}
					type Pt2 struct {
						X int
						Y int
					}
					func (p *Pt2) Test() {
						println("pt2",p)
					}
					pt1 := Pt1{1,2}
					pt2 := Pt2{3,4}
					pt3 := &Pt1{5,6}
					pt4 := &Pt2{7,8}
					pt1.Test()
					pt2.Test()
					pt3.Test()
					pt4.Test()
					`, "pt1 &{1 2}\npt2 &{3 4}\npt1 &{5 6}\npt2 &{7 8}\n", false},
	"method struct field type": {`
					type M int
					func (m M) Foo() {
						println("foo", m)
					}
					type Pt struct {
						X M
						Y M
					}
					type Pt2 Pt
					pt := &Pt{10,20}
					pt.Y.Foo()
					pt2 := &Pt2{30,40}
					pt2.Y.Foo()
					M(11).Foo()
				`, "foo 20\nfoo 40\nfoo 11\n", false},
	"method two [5]byte type": {`
					type T1 [5]byte
					type T2 [5]byte
					func (t T1) Test() { println(t) }
					func (t T2) Test() { println(t) }
					var t1 T1
					var t2 T2
					t1 = T1{'h','e','l','l','o'}
					t2 = T2{'w','o','r','l','d'}
					t1.Test()
					t2.Test()
					`, "[104 101 108 108 111]\n[119 111 114 108 100]\n", false},
	"method two []byte type": {`
					type TByte []byte
					type TByte2 []byte
					func (t TByte) Test() { println(string(t)) }
					func (t TByte2) Test() { println(string(t)) }
					TByte("byte1").Test()
					TByte2("byte2").Test()
					`, "byte1\nbyte2\n", false},
	"method two []string type": {`
					type T1 []string
					type T2 []string
					func (t T1) Test() { println(t) }
					func (t T2) Test() { println(t) }
					var t1 T1
					var t2 T2
					t1 = append(t1,"hello")
					t2 = append(t2,"world")
					t1.Test()
					t2.Test()
					`, "[hello]\n[world]\n", false},
	"method two map[int]string type": {`
					type T1 map[int]string
					type T2 map[int]string
					func (t T1) Test() { println(t) }
					func (t T2) Test() { println(t) }
					t1 := make(T1)
					t2 := make(T2)
					t1[10] = "hello"
					t2[20] = "world"
					t1.Test()
					t2.Test()
					`, "map[10:hello]\nmap[20:world]\n", false},
}

func TestMethodCases(t *testing.T) {
	testScripts(t, "TestMethod", testMethodClauses)
}

func TestBadType(t *testing.T) {
	cltest.Expect(t, `
	type M int
	type M int
	println(M(10))
	`, "", nil)
	cltest.Expect(t, `
	type M2 M
	println(M2(10))
	`, "", nil)
}

func TestEmbeddedField(t *testing.T) {
	cltest.Expect(t, `
	type Base struct {
		Info string
	}
	type Point struct {
		X int
		Y int
	}
	type My struct {
		Base
		Point
	}
	m := &My{Base:Base{"hello"},Point{10,20}}
	println(m.Info,m.X,m.Y)
	m.Info = "world"
	m.Point = Point{-10,-20}
	println(m.Info,m.X,m.Y)
	m.Base = Base{"goplus"}
	m.Point.X = 100
	m.Y = 200
	println(m.Info,m.X,m.Y)
	`, "hello 10 20\nworld -10 -20\ngoplus 100 200\n")
	cltest.Expect(t, `
	type Base struct {
		Info string
	}
	type Point struct {
		X int
		Y int
	}
	type My struct {
		Base
		*Point
	}
	m := &My{Base:Base{"hello"},&Point{10,20}}
	println(m.Info,m.X,m.Y)
	m.Info = "world"
	m.Point = &Point{-10,-20}
	println(m.Info,m.X,m.Y)
	m.Base = Base{"goplus"}
	m.Point.X = 100
	m.Y = 200
	println(m.Info,m.X,m.Y)
	`, "hello 10 20\nworld -10 -20\ngoplus 100 200\n")
	cltest.Expect(t, `
	import "bytes"
	type Buf struct {
		*bytes.Buffer
	}
	buf := &Buf{bytes.NewBufferString("hello")}
	println(buf)
	`, "&{hello}\n")
	cltest.Expect(t, `
	import "reflect"
	type Value struct {
		reflect.Value
	}
	v := Value{reflect.ValueOf(100)}
	println(v.Value)
	`, "100\n")
}

func TestEmbeddedMethod(t *testing.T) {
	cltest.Expect(t, `
	import "bytes"
	type Buf struct {
		*bytes.Buffer
	}
	buf := &Buf{&bytes.Buffer{}}
	buf.Write([]byte("hello"))
	println(buf.String())
	`, "hello\n")
	cltest.Expect(t, `
	import "bytes"
	type Buf struct {
		*bytes.Buffer
	}
	buf := Buf{&bytes.Buffer{}}
	buf.Write([]byte("hello"))
	println(buf.String())
	`, "hello\n")
	cltest.Expect(t, `
	import "bytes"
	type Buf struct {
		*bytes.Buffer
		size int
	}
	buf := Buf{&bytes.Buffer{},1}
	buf.Write([]byte("hello"))
	println(buf)
	`, "{hello 1}\n")
	cltest.Expect(t, `
	import "reflect"
	type Value struct {
		reflect.Value
	}
	v := Value{reflect.ValueOf(100)}
	println(v.Kind())
	`, "int\n")
	cltest.Expect(t, `
	import "reflect"
	type Value struct {
		reflect.Value
	}
	v := &Value{reflect.ValueOf(100)}
	println(v.Kind())
	`, "int\n")
	cltest.Expect(t, `
	type Point struct {
		X int
		Y int
	}
	func (p Point) Test() {
		println(p.X,p.Y)
	}
	type My struct {
		Point
	}
	m := &My{Point{10,20}}
	m.Test()
	`, "10 20\n")
	cltest.Expect(t, `
	type Point struct {
		X int
		Y int
	}
	func (p Point) Test() {
		println(p.X,p.Y)
	}
	type My struct {
		Point
	}
	m := My{Point{10,20}}
	m.Test()
	`, "10 20\n")
	cltest.Expect(t, `
	type Point struct {
		X int
		Y int
	}
	func (p *Point) Test() {
		println(p.X,p.Y)
	}
	type My struct {
		Point
	}
	m := &My{Point{10,20}}
	m.Test()
	`, "10 20\n")
	cltest.Expect(t, `
	type Point struct {
		X int
		Y int
	}
	func (p *Point) Test() {
		println(p.X,p.Y)
	}
	type My struct {
		*Point
	}
	m := &My{&Point{10,20}}
	m.Test()
	`, "10 20\n")
	cltest.Expect(t, `
	type Point struct {
		X int
		Y int
	}
	func (p *Point) Test() {
		println(p.X,p.Y)
	}
	type Base struct {
		*Point
	}
	type My struct {
		Base
	}
	m := &My{}
	m.Point = &Point{10,20}
	m.Test()
	`, "10 20\n")
	cltest.Expect(t, `
	type Point struct {
		X int
		Y int
	}
	func (p *Point) Test() {
		println(p.X,p.Y)
	}
	type Base struct {
		*Point
	}
	type My struct {
		*Base
		size int
	}
	m := &My{&Base{&Point{10,20}},1}
	m.Test()
	`, "10 20\n")
}

// -----------------------------------------------------------------------------

var testStarExprClauses = map[string]testData{
	"star expr": {`
				func A(a *int, c *struct {
					b *int
					m map[string]*int
					s []*int
				}) {
					*a = 5
					*c.b = 3
					*c.m["foo"] = 7
					*c.s[0] = 9
				}

				a1 := 6
				a2 := 6
				a3 := 6
				c := struct {
					b *int
					m map[string]*int
					s []*int
				}{
					b: &a1,
					m: map[string]*int{
						"foo": &a2,
					},
					s: []*int{&a3},
				}
				A(&a1, &c)
				*c.m["foo"] = 8
				*c.s[0] = 10
				*c.s[0+0] = 10
				println(a1, *c.b, *c.m["foo"], *c.s[0], *c.s[0+0])
					`, "3 3 8 10 10\n", false},
	"star expr exec": {`
				func A(a *int, c *struct {
					b *int
					m map[string]*int
					s []*int
				}) {
					*a = 5
					*c.b = 3
					*c.m["foo"] = 7
					*c.s[0] = 9
				}

				func main() {
					a1 := 6
					a2 := 6
					a3 := 6
					c := struct {
						b *int
						m map[string]*int
						s []*int
					}{
						b: &a1,
						m: map[string]*int{
							"foo": &a2,
						},
						s: []*int{&a3},
					}
					A(&a1, &c)
					*c.m["foo"] = 8
					*c.s[0] = 10
<<<<<<< HEAD
					*c.s[0+0] = 10
					println(a1, *c.b, *c.m["foo"], *c.s[0], *c.s[0+0])
				}
				`, "3 3 8 10 10\n", false},
	"star expr lhs slice index func": {`
				func A(a *int, c *struct {
					b *int
					m map[string]*int
					s []*int
				}) {
					*a = 5
					*c.b = 3
					*c.m["foo"] = 7
					*c.s[0] = 9
				}
				func Index() int {
					return 0
				}
				a1 := 6
				a2 := 6
				a3 := 6
				c := struct {
					b *int
					m map[string]*int
					s []*int
				}{
					b: &a1,
					m: map[string]*int{
						"foo": &a2,
					},
					s: []*int{&a3},
				}
				A(&a1, &c)
				*c.m["foo"] = 8
				*c.s[0] = 10
				*c.s[Index()] = 11
				println(a1, *c.b, *c.m["foo"], *c.s[0])
				`, "3 3 8 11\n", false},
=======
					*c.s[Index()] = 11
					println(a1, *c.b, *c.m["foo"], *c.s[0])
	
						`, "3 3 8 11\n", false},
	"start expr ptr conv": {`
					a := 10
					println(*(*int)(&a))
					`, "10\n", false},
>>>>>>> 6b6993ff
}

func TestStarExpr(t *testing.T) {
	testScripts(t, "TestStarExpr", testStarExprClauses)
}

// -----------------------------------------------------------------------------
var testRefTypeClauses = map[string]testData{
	"ref type": {`
	func foo() []int {
		return make([]int, 10)
	}
	
	func foo1() map[int]int {
		return make(map[int]int, 10)
	}
	
	func foo2() chan int {
		return make(chan int, 10)
	}
	a := foo()
	if a != nil {
		println("foo")
	}
	
	a1 := foo1()
	if a1 != nil {
		println("foo1")
	}
	a2 := foo2()
	if a2 != nil {
		println("foo2")
	}
						`, "foo\nfoo1\nfoo2\n", false},
	"ref type 2": {`
	func foo() []int {
		return nil
	}
	
	func foo1() map[int]int {
		return make(map[int]int, 10)
	}
	
	func foo2() chan int {
		return make(chan int, 10)
	}

	func foo3() *int {
		return nil
	}
	
	println(foo() == nil)
	println(nil == foo())
	println(foo() != nil)
	println(nil != foo())
	
	println(foo1() == nil)
	println(nil == foo1())
	println(foo1() != nil)
	println(nil != foo1())
	
	println(foo2() == nil)
	println(nil == foo2())
	println(foo2() != nil)
	println(nil != foo2())
	
	println(foo3() == nil)
	println(nil == foo3())
	println(foo3() != nil)
	println(nil != foo3())
						`, "true\ntrue\nfalse\nfalse\nfalse\nfalse\ntrue\ntrue\nfalse\nfalse\ntrue\ntrue\ntrue\ntrue\nfalse\nfalse\n", false},
}

func TestRefType(t *testing.T) {
	testScripts(t, "TestRefType", testRefTypeClauses)
}

func TestMatchType(t *testing.T) {
	cltest.Expect(t, `
		println(nil == nil,nil != nil)
	`, "true false\n")
	cltest.Expect(t, `
		var i interface{}
		println(i == nil,i != nil)
	`, "true false\n")
	cltest.Expect(t, `
		var i *int
		println(i == nil,i != nil)
	`, "true false\n")
	cltest.Expect(t, `
		var i chan int
		println(i == nil,i != nil)
	`, "true false\n")
	cltest.Expect(t, `
		var i func()
		println(i == nil,i != nil)
	`, "true false\n")
	cltest.Expect(t, `
		var i []int
		println(i == nil,i != nil)
	`, "true false\n")
	cltest.Expect(t, `
		var i map[int]string
		println(i == nil,i != nil)
	`, "true false\n")
	cltest.Expect(t, `
		var v int
		println(v == nil)
	`, "", "invalid operator: v == nil (mismatched types int and nil)")
	cltest.Expect(t, `
		var v int
		println(nil == v)
	`, "", "invalid operator: nil == v (mismatched types nil and int)")
	cltest.Expect(t, `
		var a int
		var b uint8
		println(a == b)
	`, "", "invalid operator: a == b (mismatched types int and uint8)")
	cltest.Expect(t, `
		var a int
		switch a {
			case 0:
			case uint8(1):
		}
	`, "", "invalid case uint8(1) in switch on a (mismatched types int and uint8)")
}

func testScripts(t *testing.T, testName string, scripts map[string]testData) {
	for name, script := range scripts {
		t.Log("Run " + testName + "---" + name)
		var panicMsg []interface{}
		if script.panic {
			panicMsg = append(panicMsg, nil)
		}
		cltest.Expect(t, script.clause, script.want, panicMsg...)
	}
}

// -----------------------------------------------------------------------------

func TestTwoValueExpr(t *testing.T) {
	clause := `m:={2:3,1:2}
			if v,ok:=m[m[1]];ok{
				println(1,v,ok)
			}
			if v,ok:=m[m[3]];!ok{
				println(3,v,ok)
			}`
	cltest.Expect(t, clause, "1 3 true\n3 0 false\n")
}<|MERGE_RESOLUTION|>--- conflicted
+++ resolved
@@ -400,7 +400,6 @@
 	`).Equal([]byte("hello"))
 }
 
-<<<<<<< HEAD
 func TestTypeCast2(t *testing.T) {
 	cltest.Expect(t, `
 	type M int
@@ -442,7 +441,8 @@
 	pt1.Test()
 	pt2.Test()
 	`, "pt1 &{10 20}\npt2 &{1 2}\n")
-=======
+}
+
 func TestPkgTypeConv(t *testing.T) {
 	cltest.Expect(t, `
 	import "sort"
@@ -460,7 +460,6 @@
 	cltest.Expect(t, `
 	printf("%T\n",'a')
 	`, "int32\n")
->>>>>>> 6b6993ff
 }
 
 func TestAppendErr(t *testing.T) {
@@ -1895,8 +1894,6 @@
 					A(&a1, &c)
 					*c.m["foo"] = 8
 					*c.s[0] = 10
-<<<<<<< HEAD
-					*c.s[0+0] = 10
 					println(a1, *c.b, *c.m["foo"], *c.s[0], *c.s[0+0])
 				}
 				`, "3 3 8 10 10\n", false},
@@ -1934,16 +1931,10 @@
 				*c.s[Index()] = 11
 				println(a1, *c.b, *c.m["foo"], *c.s[0])
 				`, "3 3 8 11\n", false},
-=======
-					*c.s[Index()] = 11
-					println(a1, *c.b, *c.m["foo"], *c.s[0])
-	
-						`, "3 3 8 11\n", false},
 	"start expr ptr conv": {`
 					a := 10
 					println(*(*int)(&a))
 					`, "10\n", false},
->>>>>>> 6b6993ff
 }
 
 func TestStarExpr(t *testing.T) {

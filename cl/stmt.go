/*
 Copyright 2020 The GoPlus Authors (goplus.org)

 Licensed under the Apache License, Version 2.0 (the "License");
 you may not use this file except in compliance with the License.
 You may obtain a copy of the License at

     http://www.apache.org/licenses/LICENSE-2.0

 Unless required by applicable law or agreed to in writing, software
 distributed under the License is distributed on an "AS IS" BASIS,
 WITHOUT WARRANTIES OR CONDITIONS OF ANY KIND, either express or implied.
 See the License for the specific language governing permissions and
 limitations under the License.
*/

package cl

import (
	"reflect"
	"strconv"

	"github.com/goplus/gop/ast"
	"github.com/goplus/gop/exec.spec"
	"github.com/goplus/gop/token"
	"github.com/qiniu/x/log"
)

// -----------------------------------------------------------------------------

func compileBlockStmtWith(ctx *blockCtx, body *ast.BlockStmt) {
	compileBodyWith(ctx, body.List)
}

func compileBlockStmtWithout(ctx *blockCtx, body *ast.BlockStmt) {
	for _, stmt := range body.List {
		compileStmt(ctx, stmt)
	}
}

func compileNewBlock(ctx *blockCtx, block *ast.BlockStmt) {
	ctx.out.DefineBlock()
	compileBlockStmtWith(ctx, block)
	ctx.out.EndBlock()
}

func compileBodyWith(ctx *blockCtx, body []ast.Stmt) {
	ctxWith := newNormBlockCtx(ctx)
	for _, stmt := range body {
		compileStmt(ctxWith, stmt)
	}
}

func compileStmt(ctx *blockCtx, stmt ast.Stmt) {
	start := ctx.out.StartStmt(stmt)
	switch v := stmt.(type) {
	case *ast.ExprStmt:
		compileExprStmt(ctx, v)
	case *ast.AssignStmt:
		compileAssignStmt(ctx, v)
	case *ast.IfStmt:
		compileIfStmt(ctx, v)
	case *ast.SwitchStmt:
		compileSwitchStmt(ctx, v)
	case *ast.ForPhraseStmt:
		compileForPhraseStmt(ctx, v)
	case *ast.RangeStmt:
		compileRangeStmt(ctx, v)
	case *ast.ForStmt:
		compileForStmt(ctx, v)
	case *ast.BlockStmt:
		compileNewBlock(ctx, v)
	case *ast.ReturnStmt:
		compileReturnStmt(ctx, v)
	case *ast.IncDecStmt:
		compileIncDecStmt(ctx, v)
	case *ast.BranchStmt:
		compileBranchStmt(ctx, v)
	case *ast.LabeledStmt:
		compileLabeledStmt(ctx, v)
	case *ast.DeferStmt:
		compileDeferStmt(ctx, v)
	case *ast.GoStmt:
		compileGoStmt(ctx, v)
	case *ast.DeclStmt:
		compileDeclStmt(ctx, v)
	case *ast.SendStmt:
		compileSendStmt(ctx, v)
<<<<<<< HEAD
	case *ast.TypeSwitchStmt:
		compileTypeSwitchStmt(ctx, v)
=======
	case *ast.SelectStmt:
		compileSelectStmt(ctx, v)
>>>>>>> 98f4319c
	case *ast.EmptyStmt:
		// do nothing
	default:
		log.Panicln("compileStmt failed: unknown -", reflect.TypeOf(v))
	}
	ctx.out.EndStmt(stmt, start)
}

func compileForPhraseStmt(parent *blockCtx, v *ast.ForPhraseStmt) {
	if v.Cond != nil {
		v.Body.List = append([]ast.Stmt{&ast.IfStmt{
			If: v.TokPos,
			Cond: &ast.UnaryExpr{
				Op: token.NOT,
				X:  v.Cond,
			},
			Body: &ast.BlockStmt{List: []ast.Stmt{&ast.BranchStmt{Tok: token.CONTINUE, TokPos: v.TokPos}}},
		}}, v.Body.List...)
	}
	rangeStmt := &ast.RangeStmt{
		For:    v.For,
		Key:    v.Key,
		Value:  v.Value,
		TokPos: v.TokPos,
		Tok:    token.DEFINE,
		X:      v.X,
		Body:   v.Body,
	}
	if parent.currentLabel != nil && parent.currentLabel.Stmt == v {
		parent.currentLabel.Stmt = rangeStmt
	}
	compileRangeStmt(parent, rangeStmt)
}

func compileRangeStmt(parent *blockCtx, v *ast.RangeStmt) {
	kvDef := map[string]reflect.Type{}
	newIterName := "_gop_NewIter"
	nextName := "_gop_Next"
	keyName := "_gop_Key"
	valueName := "_gop_Value"
	iter := &ast.Ident{Name: "_gop_iter", NamePos: v.For}

	var keyIdent, valIdent *ast.Ident
	switch v.Tok {
	case token.DEFINE:
		keyIdent = toIdent(v.Key)
		valIdent = toIdent(v.Value)
	case token.ASSIGN:
		var lhs, rhs [2]ast.Expr
		var idx int
		if v.Key != nil {
			assign := true
			if id, ok := v.Key.(*ast.Ident); ok && id.Name == "_" {
				assign = false
			}
			if assign {
				k0 := ast.NewObj(ast.Var, "_gop_k")
				keyIdent = &ast.Ident{Name: k0.Name, Obj: k0}
				lhs[idx], rhs[idx] = v.Key, keyIdent
				idx++
			}
		}
		if v.Value != nil {
			assign := true
			if id, ok := v.Value.(*ast.Ident); ok && id.Name == "_" {
				assign = false
			}
			if assign {
				v0 := ast.NewObj(ast.Var, "_gop_v")
				valIdent = &ast.Ident{Name: v0.Name, Obj: v0}
				lhs[idx], rhs[idx] = v.Value, valIdent
				idx++
			}
		}
		v.Body.List = append([]ast.Stmt{&ast.AssignStmt{
			Lhs: lhs[0:idx],
			Tok: token.ASSIGN,
			Rhs: rhs[0:idx],
		}}, v.Body.List...)
	}

	compileExpr(parent, v.X)
	typData := boundType(parent.infer.Pop().(iValue))
	var typKey, typVal reflect.Type
	var forStmts []ast.Stmt
	switch kind := typData.Kind(); kind {
	case reflect.String:
		typKey = exec.TyInt
		typVal = exec.TyByte
	case reflect.Slice, reflect.Array:
		typKey = exec.TyInt
		typVal = typData.Elem()
	case reflect.Map:
		typKey = typData.Key()
		typVal = typData.Elem()
	default:
		log.Panicln("compileRangeStmt: require slice, array or map")
	}
	if keyIdent != nil {
		// Key(iter,&k)
		if id, ok := v.Key.(*ast.Ident); !ok || (ok && id.Name != "_") {
			kvDef[keyIdent.Name] = typKey
			forStmts = append(forStmts, &ast.ExprStmt{X: &ast.CallExpr{
				Fun: &ast.Ident{Name: keyName, NamePos: v.For},
				Args: []ast.Expr{iter, &ast.UnaryExpr{
					Op: token.AND,
					X:  keyIdent,
				}},
			}})
		}
	}
	if valIdent != nil {
		// Value(iter,&v)
		if id, ok := v.Value.(*ast.Ident); !ok || (ok && id.Name != "_") {
			kvDef[valIdent.Name] = typVal
			forStmts = append(forStmts, &ast.ExprStmt{X: &ast.CallExpr{
				Fun: &ast.Ident{Name: valueName, NamePos: v.For},
				Args: []ast.Expr{iter, &ast.UnaryExpr{
					Op: token.AND,
					X:  valIdent,
				}},
			}})
		}
	}
	// iter:=_gop_NewIter(obj)
	init := &ast.AssignStmt{
		Lhs: []ast.Expr{iter},
		Tok: token.DEFINE,
		Rhs: []ast.Expr{&ast.CallExpr{
			Fun:    &ast.Ident{Name: newIterName},
			Lparen: v.For,
			Rparen: v.For,
			Args:   []ast.Expr{v.X},
		}},
		TokPos: v.For,
	}
	// range => for
	fs := &ast.ForStmt{
		For: v.For,
		Cond: &ast.CallExpr{
			Fun:    &ast.Ident{Name: nextName},
			Lparen: v.For,
			Rparen: v.For,
			Args:   []ast.Expr{iter},
		},
		Body: &ast.BlockStmt{
			Lbrace: v.Body.Lbrace,
			List:   append(forStmts, v.Body.List...),
			Rbrace: v.Body.Rbrace,
		},
	}
	parent.out.DefineBlock()
	defer parent.out.EndBlock()
	ctx := newNormBlockCtx(parent)
	if ctx.currentLabel != nil && ctx.currentLabel.Stmt == v {
		ctx.currentLabel.Stmt = fs
	}
	for k, v := range kvDef {
		ctx.insertVar(k, v)
	}
	compileStmt(ctx, init)
	compileStmt(ctx, fs)
}

func toIdent(e ast.Expr) *ast.Ident {
	if e == nil {
		return nil
	}
	return e.(*ast.Ident)
}

func compileForStmt(ctx *blockCtx, v *ast.ForStmt) {
	if init := v.Init; init != nil {
		v.Init = nil
		block := &ast.BlockStmt{List: []ast.Stmt{init, v}}
		compileNewBlock(ctx, block)
		return
	}
	out := ctx.out
	start := ctx.NewLabel("")
	post := ctx.NewLabel("")
	done := ctx.NewLabel("")
	labelName := ""
	if ctx.currentLabel != nil && ctx.currentLabel.Stmt == v {
		labelName = ctx.currentLabel.Label.Name
	}
	ctx.nextFlow(post, done, labelName)
	defer func() {
		ctx.currentFlow = ctx.currentFlow.parent
	}()
	out.Label(start)
	if v.Cond != nil {
		compileExpr(ctx, v.Cond)()
		checkBool(ctx.infer.Pop())
		out.JmpIf(0, done)
	}
	noExecCtx := isNoExecCtx(ctx, v.Body)
	ctx = newNormBlockCtxEx(ctx, noExecCtx)
	compileBlockStmtWith(ctx, v.Body)
	out.Jmp(post)
	out.Label(post)
	if v.Post != nil {
		compileStmt(ctx, v.Post)
	}
	out.Jmp(start)
	out.Label(done)
}

func compileBranchStmt(ctx *blockCtx, v *ast.BranchStmt) {
	switch v.Tok {
	case token.FALLTHROUGH:
		log.Panicln("fallthrough statement out of place")
	case token.GOTO:
		if v.Label == nil {
			log.Panicln("label not defined")
		}
		ctx.out.Jmp(ctx.requireLabel(v.Label.Name))
	case token.BREAK:
		var labelName string
		if v.Label != nil {
			labelName = v.Label.Name
		}
		label := ctx.getBreakLabel(labelName)
		if label != nil {
			ctx.out.Jmp(label)
			return
		}
		log.Panicln("break statement out of for/switch/select statements")
	case token.CONTINUE:
		var labelName string
		if v.Label != nil {
			labelName = v.Label.Name
		}
		label := ctx.getContinueLabel(labelName)
		if label != nil {
			ctx.out.Jmp(label)
			return
		}
		log.Panicln("continue statement out of for statements")
	}
}

func compileLabeledStmt(ctx *blockCtx, v *ast.LabeledStmt) {
	label := ctx.defineLabel(v.Label.Name)
	ctx.out.Label(label)
	ctx.currentLabel = v
	compileStmt(ctx, v.Stmt)
}

type callType int

const (
	callExpr callType = iota
	callByDefer
	callByGo
)

var gCallTypes = []string{
	"",
	"defer",
	"go",
}

func compileGoStmt(ctx *blockCtx, v *ast.GoStmt) {
	compileCallExpr(ctx, v.Call, callByGo)()
}

func compileDeferStmt(ctx *blockCtx, v *ast.DeferStmt) {
	compileCallExpr(ctx, v.Call, callByDefer)()
}

func unusedIdent(ctx *blockCtx, ident string) string {
	name := ident
	var ok bool
	var i int
	for {
		_, ok = ctx.find(name)
		if !ok {
			break
		}
		name = ident + "_" + strconv.Itoa(i)
		i++
	}
	return name
}

func isNilExpr(expr ast.Expr) bool {
	if ident, ok := expr.(*ast.Ident); ok && ident.Name == "nil" {
		return true
	}
	return false
}

func buildTypeSwitchStmtDefault(ctx *blockCtx, c *ast.CaseClause, vExpr, xExpr ast.Expr, hasValue bool) ast.Stmt {
	if hasValue {
		stms := []ast.Stmt{
			&ast.AssignStmt{
				Lhs: []ast.Expr{vExpr},
				Tok: token.DEFINE,
				Rhs: []ast.Expr{xExpr},
			},
			&ast.AssignStmt{
				Lhs: []ast.Expr{ast.NewIdent("_")},
				Tok: token.ASSIGN,
				Rhs: []ast.Expr{vExpr},
			},
		}
		return &ast.BlockStmt{
			List: append(stms, &ast.BlockStmt{List: c.Body}),
		}
	} else {
		return &ast.BlockStmt{
			List: c.Body,
		}
	}
}

func buildTypeSwitchStmtCaseStmt(ctx *blockCtx, c *ast.CaseClause, body *ast.BlockStmt, vExpr, xExpr ast.Expr, hasValue bool) *ast.IfStmt {
	vCond := ast.NewIdent(unusedIdent(ctx, "ok"))
	if isNilExpr(c.List[0]) {
		if hasValue {
			return &ast.IfStmt{
				If: c.Pos(),
				Init: &ast.AssignStmt{
					Lhs: []ast.Expr{
						vExpr,
					},
					Tok: token.DEFINE,
					Rhs: []ast.Expr{
						xExpr,
					},
				},
				Cond: &ast.BinaryExpr{
					X:  vExpr,
					Op: token.EQL,
					Y:  c.List[0],
				},
				Body: body,
			}
		} else {
			return &ast.IfStmt{
				If: c.Pos(),
				Cond: &ast.BinaryExpr{
					X:  xExpr,
					Op: token.EQL,
					Y:  c.List[0],
				},
				Body: body,
			}
		}
	} else {
		return &ast.IfStmt{
			If: c.Pos(),
			Init: &ast.AssignStmt{
				Lhs: []ast.Expr{
					vExpr,
					vCond,
				},
				Tok: token.DEFINE,
				Rhs: []ast.Expr{
					&ast.TypeAssertExpr{
						X:    xExpr,
						Type: c.List[0],
					},
				},
			},
			Cond: vCond,
			Body: body,
		}
	}
}

func buildTypeSwitchStmtCaseListStmt(ctx *blockCtx, c *ast.CaseClause, body *ast.BlockStmt, vExpr, xExpr ast.Expr, hasValue bool) *ast.IfStmt {
	cond := ast.NewIdent("ok")
	var stmts []ast.Stmt
	for _, expr := range c.List {
		if isNilExpr(expr) {
			stmts = append(stmts, &ast.IfStmt{
				Cond: &ast.BinaryExpr{
					X:  xExpr,
					Op: token.EQL,
					Y:  expr,
				},
				Body: &ast.BlockStmt{
					List: []ast.Stmt{
						&ast.ReturnStmt{
							Results: []ast.Expr{ast.NewIdent("true")},
						},
					},
				},
			})
		} else {
			stmts = append(stmts, &ast.IfStmt{
				Init: &ast.AssignStmt{
					Lhs: []ast.Expr{
						ast.NewIdent("_"),
						cond,
					},
					Tok: token.ASSIGN,
					Rhs: []ast.Expr{
						&ast.TypeAssertExpr{
							X:    xExpr,
							Type: expr,
						},
					},
				},
				Cond: cond,
				Body: &ast.BlockStmt{
					List: []ast.Stmt{
						&ast.ReturnStmt{},
					},
				},
			})
		}
	}
	funLit := &ast.FuncLit{
		Type: &ast.FuncType{
			Params: &ast.FieldList{},
			Results: &ast.FieldList{
				List: []*ast.Field{
					&ast.Field{
						Names: []*ast.Ident{cond},
						Type:  ast.NewIdent("bool"),
					},
				},
			},
		},
		Body: &ast.BlockStmt{
			List: append(stmts, &ast.ReturnStmt{}),
		},
	}
	ifstmt := &ast.IfStmt{
		If: c.Pos(),
		Cond: &ast.CallExpr{
			Fun: funLit,
		},
		Body: body,
	}
	if hasValue {
		ifstmt.Init = &ast.AssignStmt{
			Lhs: []ast.Expr{
				vExpr,
			},
			Tok: token.DEFINE,
			Rhs: []ast.Expr{
				xExpr,
			},
		}
	}
	return ifstmt
}

func buildTypeSwitchStmtCase(ctx *blockCtx, c *ast.CaseClause, vExpr, xExpr ast.Expr, hasValue bool) *ast.IfStmt {
	var body *ast.BlockStmt
	if hasValue {
		stmts := []ast.Stmt{
			&ast.AssignStmt{
				Lhs: []ast.Expr{ast.NewIdent("_")},
				Tok: token.ASSIGN,
				Rhs: []ast.Expr{vExpr},
			},
		}
		body = &ast.BlockStmt{
			List: append(stmts, &ast.BlockStmt{List: c.Body}),
		}
	} else {
		body = &ast.BlockStmt{
			List: []ast.Stmt{&ast.BlockStmt{List: c.Body}},
		}
	}
	if len(c.List) > 1 {
		return buildTypeSwitchStmtCaseListStmt(ctx, c, body, vExpr, xExpr, hasValue)
	} else {
		return buildTypeSwitchStmtCaseStmt(ctx, c, body, vExpr, xExpr, hasValue)
	}
}

func compileTypeSwitchStmt(ctx *blockCtx, v *ast.TypeSwitchStmt) {
	ctx.out.DefineBlock()
	defer ctx.out.EndBlock()
	if v.Init != nil {
		compileStmt(ctx, v.Init)
	}
	if len(v.Body.List) == 0 {
		return
	}
	uExpr := ast.NewIdent("_")
	var xInitExpr ast.Expr
	var vExpr ast.Expr
	var xExpr ast.Expr
	var vName string
	var hasValue bool
	switch assign := v.Assign.(type) {
	case *ast.AssignStmt:
		hasValue = true
		vExpr = assign.Lhs[0]
		vName = vExpr.(*ast.Ident).Name
		xInitExpr = assign.Rhs[0].(*ast.TypeAssertExpr).X
	case *ast.ExprStmt:
		vExpr = uExpr
		xInitExpr = assign.X.(*ast.TypeAssertExpr).X
	}
	compileExpr(ctx, xInitExpr)
	xtyp := ctx.infer.Pop().(iValue).Type()
	xExpr = ast.NewIdent(unusedIdent(ctx, "_gop_"+vName))
	vinit := &ast.AssignStmt{
		Lhs: []ast.Expr{xExpr},
		Tok: token.DEFINE,
		Rhs: []ast.Expr{xInitExpr},
	}
	vused := &ast.AssignStmt{
		Lhs: []ast.Expr{uExpr},
		Tok: token.ASSIGN,
		Rhs: []ast.Expr{xExpr},
	}
	compileStmt(ctx, vinit)
	compileStmt(ctx, vused)
	var ifStmt *ast.IfStmt
	var lastIfStmt *ast.IfStmt
	var defaultStmt ast.Stmt
	dupcheck := make(map[reflect.Type]bool)
	for _, item := range v.Body.List {
		c, _ := item.(*ast.CaseClause)
		if c.List == nil {
			if defaultStmt != nil {
				log.Panicf("multiple defaults in switch")
			}
			defaultStmt = buildTypeSwitchStmtDefault(ctx, c, vExpr, xExpr, hasValue)
			continue
		}
		for _, expr := range c.List {
			if isNilExpr(expr) {
				continue
			}
			typ := toType(ctx, expr).(reflect.Type)
			if xtyp.NumMethod() != 0 && typ.Kind() != reflect.Interface {
				if !typ.Implements(xtyp) {
					log.Panicf("impossible type switch case: %v (type %v) cannot have dynamic type %v",
						ctx.code(xInitExpr), xtyp, typ)
				}
			}
			if _, ok := dupcheck[typ]; ok {
				log.Panicf("duplicate case %v in type switch", typ)
			}
			dupcheck[typ] = true
		}
		stmt := buildTypeSwitchStmtCase(ctx, c, vExpr, xExpr, hasValue)
		if ifStmt == nil {
			ifStmt = stmt
		}
		if lastIfStmt != nil {
			lastIfStmt.Else = stmt
		}
		lastIfStmt = stmt
	}
	if ifStmt == nil {
		if defaultStmt != nil {
			compileStmt(ctx, defaultStmt)
		}
		return
	}
	if defaultStmt != nil {
		lastIfStmt.Else = &ast.BlockStmt{
			List: []ast.Stmt{defaultStmt},
		}
	}
	compileIfStmt(ctx, ifStmt)
}

func compileSwitchStmt(ctx *blockCtx, v *ast.SwitchStmt) {
	if init := v.Init; init != nil {
		v.Init = nil
		block := &ast.BlockStmt{List: []ast.Stmt{init, v}}
		compileNewBlock(ctx, block)
		return
	}
	var defaultBody []ast.Stmt
	ctxSw := ctx
	out := ctx.out
	done := ctx.NewLabel("")
	labelName := ""
	if ctx.currentLabel != nil && ctx.currentLabel.Stmt == v {
		labelName = ctx.currentLabel.Label.Name
	}
	ctx.nextFlow(nil, done, labelName)
	defer func() {
		ctx.currentFlow = ctx.currentFlow.parent
	}()
	hasTag := v.Tag != nil
	hasCaseClause := false
	var withoutCheck exec.Label
	if hasTag {
		if len(v.Body.List) == 0 {
			return
		}
		compileExpr(ctxSw, v.Tag)()
		tag := ctx.infer.Pop()
		for idx, item := range v.Body.List {
			c, ok := item.(*ast.CaseClause)
			if !ok {
				log.Panicln("compile SwitchStmt failed: case clause expected.")
			}
			if c.List == nil { // default
				defaultBody = c.Body
				continue
			}
			if idx == len(v.Body.List)-1 {
				checkFinalFallthrough(c.Body)
			}
			hasCaseClause = true
			for _, caseExp := range c.List {
				compileExpr(ctxSw, caseExp)()
				xcase := ctx.infer.Pop()
				checkCaseCompare(tag, xcase, out)
				if err := checkOpMatchType(exec.OpEQ, tag, xcase); err != nil {
					log.Panicf("invalid case %v in switch on %v (%v)", ctx.code(caseExp), ctx.code(v.Tag), err)
				}
			}
			next := ctx.NewLabel("")
			out.CaseNE(next, len(c.List))
			withoutCheck = compileCaseClause(c, ctxSw, done, next, withoutCheck)
		}
		if withoutCheck != nil {
			out.Label(withoutCheck)
			withoutCheck = nil
		}
		out.Default()
	} else {
		for idx, item := range v.Body.List {
			c, ok := item.(*ast.CaseClause)
			if !ok {
				log.Panicln("compile SwitchStmt failed: case clause expected.")
			}
			if c.List == nil { // default
				defaultBody = c.Body
				continue
			}
			if idx == len(v.Body.List)-1 {
				checkFinalFallthrough(c.Body)
			}
			hasCaseClause = true
			next := ctx.NewLabel("")
			last := len(c.List) - 1
			if last == 0 {
				compileExpr(ctxSw, c.List[0])()
				checkBool(ctxSw.infer.Pop())
				out.JmpIf(0, next)
			} else {
				start := ctx.NewLabel("")
				for i := 0; i < last; i++ {
					compileExpr(ctxSw, c.List[i])()
					checkBool(ctxSw.infer.Pop())
					out.JmpIf(1, start)
				}
				compileExpr(ctxSw, c.List[last])()
				checkBool(ctxSw.infer.Pop())
				out.JmpIf(0, next)
				out.Label(start)
			}
			withoutCheck = compileCaseClause(c, ctxSw, done, next, withoutCheck)
		}
		if withoutCheck != nil {
			out.Label(withoutCheck)
			withoutCheck = nil
		}
	}
	if defaultBody != nil {
		checkFinalFallthrough(defaultBody)
		compileBodyWith(ctxSw, defaultBody)
		if hasCaseClause {
			out.Jmp(done)
		}
	}
	if hasCaseClause {
		out.Label(done)
	}
}
func checkFinalFallthrough(body []ast.Stmt) {
	if len(body) > 0 {
		bs, ok := body[len(body)-1].(*ast.BranchStmt)
		if ok && bs.Tok == token.FALLTHROUGH {
			log.Panic("cannot fallthrough final case in switch")
		}
	}
}

func compileCaseClause(c *ast.CaseClause, ctxSw *blockCtx, done exec.Label, next exec.Label, withoutCheck exec.Label) exec.Label {
	if withoutCheck != nil {
		ctxSw.out.Label(withoutCheck)
		withoutCheck = nil
	}
	fallNext := false
	if len(c.Body) > 0 {
		bs, ok := c.Body[len(c.Body)-1].(*ast.BranchStmt)
		fallNext = ok && bs.Tok == token.FALLTHROUGH
	}
	if fallNext {
		compileBodyWith(ctxSw, c.Body[0:len(c.Body)-1])
		withoutCheck = ctxSw.NewLabel("")
		ctxSw.out.Jmp(withoutCheck)
	} else {
		compileBodyWith(ctxSw, c.Body)
		ctxSw.out.Jmp(done)
	}
	ctxSw.out.Label(next)
	return withoutCheck
}

func compileIfStmt(ctx *blockCtx, v *ast.IfStmt) {
	if init := v.Init; init != nil {
		v.Init = nil
		block := &ast.BlockStmt{List: []ast.Stmt{init, v}}
		compileNewBlock(ctx, block)
		return
	}
	var done exec.Label
	ctxIf := ctx
	compileExpr(ctxIf, v.Cond)()
	checkBool(ctx.infer.Pop())
	out := ctx.out
	label := ctx.NewLabel("")
	hasElse := v.Else != nil
	out.JmpIf(0, label)
	compileBlockStmtWith(ctxIf, v.Body)
	if hasElse {
		done = ctx.NewLabel("")
		out.Jmp(done)
	}
	out.Label(label)
	if hasElse {
		if ve, ok := v.Else.(*ast.BlockStmt); ok {
			compileBlockStmtWithout(ctx, ve)
		} else {
			compileStmt(ctxIf, v.Else)
		}
		out.Label(done)
	}
}

func compileReturnStmt(ctx *blockCtx, expr *ast.ReturnStmt) {
	fun := ctx.fun
	if fun == nil {
		if expr.Results == nil { // return in main
			ctx.out.Return(0)
			return
		}
		log.Panicln("compileReturnStmt failed: return statement not in a function.")
	}
	rets := expr.Results
	if rets == nil {
		if fun.IsUnnamedOut() {
			log.Panicln("compileReturnStmt failed: return without values -", fun.Name())
		}
		ctx.out.Return(-1)
		return
	}
	for _, ret := range rets {
		compileExpr(ctx, ret)()
	}
	n := len(rets)
	if n == 1 && ctx.infer.Len() == 1 {
		if ret, ok := ctx.infer.Get(-1).(*funcResults); ok {
			n := ret.NumValues()
			if fun.NumOut() != n {
				log.Panicln("compileReturnStmt failed: mismatched count of return values -", fun.Name())
			}
			ctx.infer.SetLen(0)
			ctx.out.Return(int32(n))
			return
		}
	}

	if fun.NumOut() != n {
		log.Panicln("compileReturnStmt failed: mismatched count of return values -", fun.Name())
	}
	if ctx.infer.Len() != n {
		log.Panicln("compileReturnStmt failed: can't use multi values funcation result as return values -", fun.Name())
	}
	results := ctx.infer.GetArgs(n)
	for i, result := range results {
		v := fun.Out(i)
		checkType(v.Type(), result, ctx.out)
	}
	ctx.infer.SetLen(0)
	ctx.out.Return(int32(n))
}

func compileExprStmt(ctx *blockCtx, expr *ast.ExprStmt) {
	compileExpr(ctx, expr.X)()
	if ctx.infer.Len() > 0 {
		in := ctx.infer.Get(-1)
		if v, ok := in.(*constVal); ok {
			for i := 0; i < v.NumValues(); i++ {
				checkType(exec.TyEmptyInterface, v.Value(i), ctx.out)
			}
		}
	}
	ctx.infer.PopN(1)
}

func compileDeclStmt(ctx *blockCtx, expr *ast.DeclStmt) {
	switch d := expr.Decl.(type) {
	case *ast.GenDecl:
		switch d.Tok {
		case token.TYPE:
			loadTypes(ctx, d)
		case token.CONST:
			loadConsts(ctx, d)
		case token.VAR:
			loadVars(ctx, d, expr)
		default:
			log.Panicln("tok:", d.Tok, "spec:", reflect.TypeOf(d.Specs).Elem())
		}
	}
}

func compileSendStmt(ctx *blockCtx, expr *ast.SendStmt) {
	compileExpr(ctx, expr.Chan)()
	compileExpr(ctx, expr.Value)()
	checkType(ctx.infer.Get(-2).(iValue).Type().Elem(), ctx.infer.Get(-1), ctx.out)
	ctx.out.Send()
	ctx.infer.PopN(2)
}

func compileIncDecStmt(ctx *blockCtx, expr *ast.IncDecStmt) {
	compileExpr(ctx, expr.X)()
	compileExprLHS(ctx, expr.X, expr.Tok)
}

func compileAssignStmt(ctx *blockCtx, expr *ast.AssignStmt) {
	if ctx.infer.Len() != 0 {
		log.Panicln("compileAssignStmt internal error: infer stack is not empty.")
	}
	if len(expr.Rhs) == 1 {
		rhsExpr := expr.Rhs[0]
		if len(expr.Lhs) == 2 {
			switch ie := rhsExpr.(type) {
			case *ast.IndexExpr:
				rhsExpr = &ast.TwoValueIndexExpr{IndexExpr: ie}
			case *ast.TypeAssertExpr:
				rhsExpr = &ast.TwoValueTypeAssertExpr{TypeAssertExpr: ie}
			}
		}
		compileExpr(ctx, rhsExpr)()
		v := ctx.infer.Get(-1).(iValue)
		n := v.NumValues()
		if n != 1 {
			if n == 0 {
				log.Panicln("compileAssignStmt failed: expr has no return value.")
			}
			rhs := make([]interface{}, n)
			for i := 0; i < n; i++ {
				rhs[i] = v.Value(i)
			}
			ctx.infer.Ret(1, rhs...)
		}
	} else {
		for _, item := range expr.Rhs {
			compileExpr(ctx, item)()
			if ctx.infer.Get(-1).(iValue).NumValues() != 1 {
				log.Panicln("compileAssignStmt failed: expr has multiple values.")
			}
		}
	}
	if ctx.infer.Len() != len(expr.Lhs) {
		log.Panicln("compileAssignStmt: assign statement has mismatched variables count -", ctx.infer.Len())
	}
	count := len(expr.Lhs)
	ctx.underscore = 0
	for i := len(expr.Lhs) - 1; i >= 0; i-- {
		compileExprLHS(ctx, expr.Lhs[i], expr.Tok)
	}
	if ctx.underscore == count && expr.Tok == token.DEFINE {
		log.Panicln("no new variables on left side of :=")
	}
}

func compileSelectStmt(ctx *blockCtx, v *ast.SelectStmt) {
	stmt := &ast.SwitchStmt{Body: &ast.BlockStmt{}}
	var args []ast.Expr
	var index int
	for _, item := range v.Body.List {
		c, ok := item.(*ast.CommClause)
		if !ok {
			log.Panicln("compile SelectStmt failed: case clause expected.")
		}
		body := c.Body
		switch expr := c.Comm.(type) {
		case *ast.AssignStmt:
			x, ok := expr.Rhs[0].(*ast.UnaryExpr)
			if !ok {
				log.Panicln("select case must be receive, send or assign recv")
			}
			args = append(args,
				&ast.BasicLit{Kind: token.INT, Value: "2"},
				x.X,
				ast.NewIdent("nil"),
			)
			compileUnaryExpr(ctx, x)
			//			c := ctx.infer.Get(-1)
			ctx.infer.PopN(1)
			set := &ast.AssignStmt{
				TokPos: expr.TokPos,
				Lhs:    expr.Lhs,
				Tok:    expr.Tok,
				Rhs:    []ast.Expr{ast.NewIdent("_gop_recv")},
			}
			body = append([]ast.Stmt{set}, body...)
			// if expr.Tok == token.DEFINE {
			// 	ident, ok := expr.Lhs[0].(*ast.Ident)
			// 	if !ok {
			// 		log.Panicf("non-name %v on left side of :=", ctx.code(expr.Lhs[0]))
			// 	}
			// 	spec := &ast.ValueSpec{
			// 		Names:  []*ast.Ident{ident},
			// 		Type:   astutil.Type(c.(iValue).Type()),
			// 		Values: []ast.Expr{ast.NewIdent("_gop_recv")},
			// 	}
			// 	body = append([]ast.Stmt{&ast.DeclStmt{Decl: &ast.GenDecl{Tok: token.VAR, Specs: []ast.Spec{spec}}}}, body...)
			// }
		case *ast.ExprStmt:
			x, ok := expr.X.(*ast.UnaryExpr)
			if !ok {
				log.Panicln("select case must be receive, send or assign recv")
			}
			args = append(args,
				&ast.BasicLit{Kind: token.INT, Value: "2"},
				x.X,
				ast.NewIdent("nil"),
			)
		case nil:
			args = append(args,
				&ast.BasicLit{Kind: token.INT, Value: "3"},
				ast.NewIdent("nil"),
				ast.NewIdent("nil"),
			)
		}
		stmt.Body.List = append(stmt.Body.List,
			&ast.CaseClause{
				Case:  c.Case,
				Colon: c.Colon,
				List: []ast.Expr{&ast.BasicLit{
					Kind:  token.INT,
					Value: strconv.Itoa(index),
				}},
				Body: body,
			},
		)
		index++
	}
	stmt.Init = &ast.AssignStmt{
		Lhs: []ast.Expr{
			&ast.Ident{v.Select, "_gop_chosen", nil},
			ast.NewIdent("_gop_recv"),
		},
		Tok:    token.DEFINE,
		TokPos: v.Select,
		Rhs: []ast.Expr{
			&ast.CallExpr{
				Fun:  ast.NewIdent("$select"),
				Args: args,
			},
		},
	}
	stmt.Switch = v.Select
	stmt.Tag = &ast.Ident{Name: "_gop_chosen"}

	compileSwitchStmt(ctx, stmt)
}

// -----------------------------------------------------------------------------<|MERGE_RESOLUTION|>--- conflicted
+++ resolved
@@ -21,6 +21,7 @@
 	"strconv"
 
 	"github.com/goplus/gop/ast"
+	"github.com/goplus/gop/ast/astutil"
 	"github.com/goplus/gop/exec.spec"
 	"github.com/goplus/gop/token"
 	"github.com/qiniu/x/log"
@@ -86,13 +87,10 @@
 		compileDeclStmt(ctx, v)
 	case *ast.SendStmt:
 		compileSendStmt(ctx, v)
-<<<<<<< HEAD
 	case *ast.TypeSwitchStmt:
 		compileTypeSwitchStmt(ctx, v)
-=======
 	case *ast.SelectStmt:
 		compileSelectStmt(ctx, v)
->>>>>>> 98f4319c
 	case *ast.EmptyStmt:
 		// do nothing
 	default:
@@ -992,27 +990,18 @@
 				ast.NewIdent("nil"),
 			)
 			compileUnaryExpr(ctx, x)
-			//			c := ctx.infer.Get(-1)
+			c := ctx.infer.Get(-1)
 			ctx.infer.PopN(1)
 			set := &ast.AssignStmt{
 				TokPos: expr.TokPos,
 				Lhs:    expr.Lhs,
 				Tok:    expr.Tok,
-				Rhs:    []ast.Expr{ast.NewIdent("_gop_recv")},
+				Rhs: []ast.Expr{&ast.TypeAssertExpr{
+					X:    ast.NewIdent("_gop_recv"),
+					Type: astutil.Type(c.(iValue).Type()),
+				}},
 			}
 			body = append([]ast.Stmt{set}, body...)
-			// if expr.Tok == token.DEFINE {
-			// 	ident, ok := expr.Lhs[0].(*ast.Ident)
-			// 	if !ok {
-			// 		log.Panicf("non-name %v on left side of :=", ctx.code(expr.Lhs[0]))
-			// 	}
-			// 	spec := &ast.ValueSpec{
-			// 		Names:  []*ast.Ident{ident},
-			// 		Type:   astutil.Type(c.(iValue).Type()),
-			// 		Values: []ast.Expr{ast.NewIdent("_gop_recv")},
-			// 	}
-			// 	body = append([]ast.Stmt{&ast.DeclStmt{Decl: &ast.GenDecl{Tok: token.VAR, Specs: []ast.Spec{spec}}}}, body...)
-			// }
 		case *ast.ExprStmt:
 			x, ok := expr.X.(*ast.UnaryExpr)
 			if !ok {

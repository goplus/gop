/*
 Copyright 2020 The GoPlus Authors (goplus.org)

 Licensed under the Apache License, Version 2.0 (the "License");
 you may not use this file except in compliance with the License.
 You may obtain a copy of the License at

     http://www.apache.org/licenses/LICENSE-2.0

 Unless required by applicable law or agreed to in writing, software
 distributed under the License is distributed on an "AS IS" BASIS,
 WITHOUT WARRANTIES OR CONDITIONS OF ANY KIND, either express or implied.
 See the License for the specific language governing permissions and
 limitations under the License.
*/

package cl

import (
	"reflect"
	"strconv"
	"strings"

	"github.com/goplus/gop/exec/bytecode"

	"github.com/goplus/gop/ast"
	"github.com/goplus/gop/ast/astutil"
	"github.com/goplus/gop/exec.spec"
	"github.com/goplus/gop/token"
	"github.com/qiniu/x/ctype"
	"github.com/qiniu/x/errors"
	"github.com/qiniu/x/log"
)

// -----------------------------------------------------------------------------

type compileMode = token.Token

const (
	lhsAssign compileMode = token.ASSIGN // leftHandSide = ...
	lhsDefine compileMode = token.DEFINE // leftHandSide := ...
)

// -----------------------------------------------------------------------------

func compileExprLHS(ctx *blockCtx, expr ast.Expr, mode compileMode) {
	switch v := expr.(type) {
	case *ast.Ident:
		compileIdentLHS(ctx, v.Name, mode)
	case *ast.IndexExpr:
		compileIndexExprLHS(ctx, v, mode)
	case *ast.SelectorExpr:
		compileSelectorExprLHS(ctx, v, mode)
	case *ast.StarExpr:
		compileStarExprLHS(ctx, v, mode)
	default:
		log.Panicln("compileExpr failed: unknown -", reflect.TypeOf(v))
	}
}

func compileExpr(ctx *blockCtx, expr ast.Expr) func() {
	switch v := expr.(type) {
	case *ast.Ident:
		return compileIdent(ctx, v, false)
	case *ast.BasicLit:
		return compileBasicLit(ctx, v)
	case *ast.CallExpr:
		return compileCallExpr(ctx, v, 0)
	case *ast.BinaryExpr:
		return compileBinaryExpr(ctx, v)
	case *ast.UnaryExpr:
		return compileUnaryExpr(ctx, v)
	case *ast.SelectorExpr:
		return compileSelectorExpr(ctx, v, false)
	case *ast.ErrWrapExpr:
		return compileErrWrapExpr(ctx, v)
	case *ast.IndexExpr:
		return compileIndexExpr(ctx, v, false)
	case *ast.TwoValueIndexExpr:
		return compileIndexExpr(ctx, v.IndexExpr, true)
	case *ast.SliceExpr:
		return compileSliceExpr(ctx, v)
	case *ast.CompositeLit:
		return compileCompositeLit(ctx, v)
	case *ast.SliceLit:
		return compileSliceLit(ctx, v)
	case *ast.FuncLit:
		return compileFuncLit(ctx, v)
	case *ast.ParenExpr:
		return compileExpr(ctx, v.X)
	case *ast.ListComprehensionExpr:
		return compileListComprehensionExpr(ctx, v)
	case *ast.MapComprehensionExpr:
		return compileMapComprehensionExpr(ctx, v)
	case *ast.ArrayType:
		return compileArrayType(ctx, v)
	case *ast.Ellipsis:
		return compileEllipsis(ctx, v)
	case *ast.StarExpr:
		return compileStarExpr(ctx, v)
	case *ast.KeyValueExpr:
		panic("compileExpr: ast.KeyValueExpr unexpected")
	default:
		log.Panicln("compileExpr failed: unknown -", reflect.TypeOf(v))
		return nil
	}
}

func compileIdentLHS(ctx *blockCtx, name string, mode compileMode) {
	in := ctx.infer.Get(-1)
	var addr iVar
	if name == "_" {
		ctx.underscore++
		typ := boundType(in.(iValue))
		addr = ctx.insertVar(name, typ)
	} else {
		var err error
		addr, err = ctx.findVar(name)
		if mode == lhsDefine {
			addr, err = ctx.getCtxVar(name)
			if addr != nil {
				log.Panicf("compileIdentLHS failed: %s redeclared in this block\n", name)
			}
		}
		if err == nil {
			if mode == lhsDefine && !addr.inCurrentCtx(ctx) {
				log.Warn("requireVar: variable is shadowed -", name)
			}
		} else if mode == lhsAssign || err != ErrNotFound {
			log.Panicln("compileIdentLHS failed:", err, "-", name)
		} else {
			typ := boundType(in.(iValue))
			addr = ctx.insertVar(name, typ)
		}
	}

	typ := addr.getType()
	if ctx.indirect {
		typ = typ.Elem()
	}
	checkType(typ, in, ctx.out)
	ctx.infer.PopN(1)
	if v, ok := addr.(*execVar); ok {
		if mode == token.ASSIGN || mode == token.DEFINE {
			ctx.out.StoreVar(v.v)
		} else if op, ok := addrops[mode]; ok {
			ctx.out.AddrVar(v.v).AddrOp(kindOf(v.v.Type()), op)
		} else {
			log.Panicln("compileIdentLHS failed: unknown op -", mode)
		}
	} else {
		if mode == token.ASSIGN || mode == token.DEFINE {
			if ctx.indirect {
				ctx.out.Load(addr.(*stackVar).index).AddrOp(kindOf(addr.(*stackVar).getType()), exec.OpAssign)
			} else {
				ctx.out.Store(addr.(*stackVar).index)
			}
		} else {
			panic("compileIdentLHS: todo")
		}
	}
}

var addrops = map[token.Token]exec.AddrOperator{
	token.ASSIGN:         exec.OpAssign,
	token.ADD_ASSIGN:     exec.OpAddAssign,
	token.SUB_ASSIGN:     exec.OpSubAssign,
	token.MUL_ASSIGN:     exec.OpMulAssign,
	token.QUO_ASSIGN:     exec.OpQuoAssign,
	token.REM_ASSIGN:     exec.OpModAssign,
	token.AND_ASSIGN:     exec.OpAndAssign,
	token.OR_ASSIGN:      exec.OpOrAssign,
	token.XOR_ASSIGN:     exec.OpXorAssign,
	token.SHL_ASSIGN:     exec.OpLshAssign,
	token.SHR_ASSIGN:     exec.OpRshAssign,
	token.AND_NOT_ASSIGN: exec.OpAndNotAssign,
	token.INC:            exec.OpInc,
	token.DEC:            exec.OpDec,
}

func compileIdent(ctx *blockCtx, ident *ast.Ident, compileByCallExpr bool) func() {
	name := ident.Name
	if name == "_" {
		log.Panicln("cannot use _ as value")
	}
	if sym, ok := ctx.find(name); ok {
		switch v := sym.(type) {
		case *execVar:
			typ := v.v.Type()
			kind := typ.Kind()
			ctx.infer.Push(&goValue{t: typ})
			ctx.resetFieldIndex()
			return func() {
				if ctx.takeAddr || (ctx.checkLoadAddr && kind != reflect.Slice && kind != reflect.Map) {
					ctx.out.AddrVar(v.v)
				} else {
					ctx.out.LoadVar(v.v)
				}
			}
		case *stackVar:
			ctx.infer.Push(&goValue{t: v.typ})
			kind := v.typ.Kind()
			ctx.resetFieldIndex()
			return func() {
				if ctx.takeAddr || (ctx.checkLoadAddr && kind != reflect.Slice && kind != reflect.Map) {
					ctx.out.Addr(v.index)
				} else {
					ctx.out.Load(v.index)
				}
			}
		case string: // pkgPath
			pkg := ctx.FindGoPackage(v)
			if pkg == nil {
				log.Panicln("compileIdent failed: package not found -", v)
			}
			ctx.infer.Push(&nonValue{pkg})
			return nil
		case *funcDecl:
			fn := newQlFunc(v)
			ctx.use(v)
			ctx.infer.Push(fn)
			return func() { // TODO: maybe slowly, use Closure instead of GoClosure
				ctx.out.GoClosure(fn.fi)
			}
		case *typeDecl:
			ctx.infer.Push(&nonValue{v.Type})
			return nil
		default:
			log.Panicln("compileIdent failed: unknown -", reflect.TypeOf(sym))
		}
	} else {
		if addr, kind, ok := ctx.builtin.Find(name); ok {
			switch kind {
			case exec.SymbolVar:
			case exec.SymbolFunc, exec.SymbolFuncv:
				if compileByCallExpr {
					fn := newGoFunc(addr, kind, 0, ctx)
					ctx.infer.Push(fn)
					return nil
				} else {
					fn := newGoFunc(addr, kind, 0, ctx)
					ftyp := astutil.FuncType(fn.t)
					decl := funcToClosure(ctx, ident, ftyp)
					ctx.use(decl)
					ctx.infer.Push(newQlFunc(decl))
					return func() {
						ctx.out.GoClosure(decl.fi)
					}
				}
			}
			log.Panicln("compileIdent todo: var -", kind, addr)
		}
		if typ, ok := ctx.builtin.FindType(name); ok {
			ctx.infer.Push(&nonValue{typ})
			return nil
		}
		if ci, ok := ctx.builtin.FindConst(name); ok {
			return compileConst(ctx, ci.Kind, ci.Value)
		}
		if gi, ok := goinstrs[name]; ok {
			ctx.infer.Push(&nonValue{gi.instr})
			return nil
		}
		log.Panicln("compileIdent failed: unknown -", name)
	}
	return nil
}

func compileArrayType(ctx *blockCtx, v *ast.ArrayType) func() {
	typ := toArrayType(ctx, v)
	ctx.infer.Push(&nonValue{typ})
	return nil
}

func compileEllipsis(ctx *blockCtx, v *ast.Ellipsis) func() {
	if v.Elt != nil {
		log.Panicln("compileEllipsis: todo")
	}
	ctx.infer.Push(&constVal{v: int64(-1), kind: astutil.ConstUnboundInt})
	return nil
}

func compileCompositeLit(ctx *blockCtx, v *ast.CompositeLit) func() {
	if v.Type == nil {
		return compileMapLit(ctx, v)
	}
	typ := toType(ctx, v.Type)

	switch kind := typ.Kind(); kind {
	case reflect.Slice, reflect.Array:
		var typSlice reflect.Type
		if t, ok := typ.(*unboundArrayType); ok {
			n := toBoundArrayLen(ctx, v)
			typSlice = reflect.ArrayOf(n, t.elem)
		} else {
			typSlice = typ.(reflect.Type)
		}
		ctx.infer.Push(&goValue{t: typSlice})
		return func() {
			var nLen int
			if kind == reflect.Array {
				nLen = typSlice.Len()
			} else {
				nLen = toBoundArrayLen(ctx, v)
			}
			n := -1
			elts := make([]ast.Expr, nLen)
			for _, elt := range v.Elts {
				switch e := elt.(type) {
				case *ast.KeyValueExpr:
					n = toInt(ctx, e.Key)
					elts[n] = e.Value
				default:
					n++
					elts[n] = e
				}
			}
			n++
			typElem := typSlice.Elem()
			for _, elt := range elts {
				if elt != nil {
					compileExpr(ctx, elt)()
					checkType(typElem, ctx.infer.Pop(), ctx.out)
				} else {
					ctx.out.Zero(typElem)
				}
			}
			ctx.out.MakeArray(typSlice, n)
		}
	case reflect.Map:
		typMap := typ.(reflect.Type)
		ctx.infer.Push(&goValue{t: typMap})
		return func() {
			typKey := typMap.Key()
			typVal := typMap.Elem()
			for _, elt := range v.Elts {
				switch e := elt.(type) {
				case *ast.KeyValueExpr:
					compileExpr(ctx, e.Key)()
					checkType(typKey, ctx.infer.Pop(), ctx.out)
					compileExpr(ctx, e.Value)()
					checkType(typVal, ctx.infer.Pop(), ctx.out)
				default:
					log.Panicln("compileCompositeLit: map requires key-value expr.")
				}
			}
			ctx.out.MakeMap(typMap, len(v.Elts))
		}
	case reflect.Struct:
		typStruct := typ.(reflect.Type)
		ctx.infer.Push(&goValue{t: typStruct})
		return func() {
			old := ctx.takeAddr
			ctx.takeAddr = false
			for i, elt := range v.Elts {
				switch e := elt.(type) {
				case *ast.KeyValueExpr:
					fieldName := e.Key.(*ast.Ident).Name
					field, _ := typStruct.FieldByName(fieldName)
					ctx.out.Push(field.Index[0])
					typVal := field.Type
					compileExpr(ctx, e.Value)()
					checkType(typVal, ctx.infer.Pop(), ctx.out)
				default:
					// ast.Expr
					field := typStruct.Field(i)
					ctx.out.Push(field.Index[0])
					typVal := field.Type
					compileExpr(ctx, elt)()
					checkType(typVal, ctx.infer.Pop(), ctx.out)
				}
			}
			ctx.takeAddr = old
			if ctx.takeAddr {
				ctx.out.Struct(reflect.PtrTo(typStruct), len(v.Elts))
			} else {
				ctx.out.Struct(typStruct, len(v.Elts))
			}
		}
	default:
		log.Panicln("compileCompositeLit failed: unknown -", reflect.TypeOf(typ))
		return nil
	}
}

func compileSliceLit(ctx *blockCtx, v *ast.SliceLit) func() {
	n := len(v.Elts)
	if n == 0 {
		ctx.infer.Push(&goValue{t: exec.TyEmptyInterfaceSlice})
		return func() {
			log.Debug("compileSliceLit:", exec.TyEmptyInterfaceSlice)
			ctx.out.MakeArray(exec.TyEmptyInterfaceSlice, 0)
		}
	}
	fnElts := make([]func(), n)
	elts := make([]interface{}, n)
	for i, elt := range v.Elts {
		fnElts[i] = compileExpr(ctx, elt)
		elts[i] = ctx.infer.Get(-1)
	}
	typElem := boundElementType(elts, 0, n, 1)
	if typElem == nil {
		typElem = exec.TyEmptyInterface
	}
	typSlice := reflect.SliceOf(typElem)
	ctx.infer.Ret(n, &goValue{t: typSlice})
	return func() {
		log.Debug("compileSliceLit:", typSlice)
		for _, fnElt := range fnElts {
			fnElt()
		}
		checkElementType(typElem, elts, 0, n, 1, ctx.out)
		ctx.out.MakeArray(typSlice, len(v.Elts))
	}
}

func compileForPhrase(parent *blockCtx, f ast.ForPhrase, noExecCtx bool) (*blockCtx, func(exprElt func())) {
	var typKey, typVal reflect.Type
	var varKey, varVal exec.Var
	var ctx = newNormBlockCtxEx(parent, noExecCtx)

	exprX := compileExpr(parent, f.X)
	typData := boundType(ctx.infer.Pop().(iValue))
	if f.Key != nil {
		switch kind := typData.Kind(); kind {
		case reflect.Slice, reflect.Array:
			typKey = exec.TyInt
		case reflect.Map:
			typKey = typData.Key()
		default:
			log.Panicln("compileListComprehensionExpr: require slice, array or map")
		}
		varKey = ctx.insertVar(f.Key.Name, typKey, true).v
	}
	if f.Value != nil {
		typVal = typData.Elem()
		varVal = ctx.insertVar(f.Value.Name, typVal, true).v
	}
	return ctx, func(exprElt func()) {
		ctx.nextFlow(nil, nil, "")
		defer func() {
			ctx.currentFlow = ctx.currentFlow.parent
		}()
		exprX()
		out := ctx.out
		c := ctx.NewForPhrase(typData)
		out.ForPhrase(c, varKey, varVal, !noExecCtx)
		if f.Cond != nil {
			compileExpr(ctx, f.Cond)()
			checkBool(ctx.infer.Pop())
			out.FilterForPhrase(c)
		}
		exprElt()
		out.EndForPhrase(c)
	}
}

func compileForPhrases(ctx *blockCtx, fors []ast.ForPhrase) (*blockCtx, []func(exprElt func())) {
	n := len(fors)
	fns := make([]func(exprElt func()), n)
	for i := n - 1; i >= 0; i-- {
		ctx, fns[i] = compileForPhrase(ctx, fors[i], true)
	}
	return ctx, fns
}

func compileListComprehensionExpr(parent *blockCtx, v *ast.ListComprehensionExpr) func() {
	ctx, fns := compileForPhrases(parent, v.Fors)
	exprElt := compileExpr(ctx, v.Elt)
	typElem := boundType(ctx.infer.Get(-1).(iValue))
	typSlice := reflect.SliceOf(typElem)
	ctx.infer.Ret(1, &goValue{t: typSlice})
	return func() {
		for _, v := range fns {
			e, fn := exprElt, v
			exprElt = func() { fn(e) }
		}
		c := ctx.NewComprehension(typSlice)
		ctx.out.ListComprehension(c)
		exprElt()
		ctx.out.EndComprehension(c)
	}
}

func compileMapComprehensionExpr(parent *blockCtx, v *ast.MapComprehensionExpr) func() {
	ctx, fns := compileForPhrases(parent, v.Fors)
	exprEltKey := compileExpr(ctx, v.Elt.Key)
	exprEltVal := compileExpr(ctx, v.Elt.Value)
	typEltKey := boundType(ctx.infer.Get(-2).(iValue))
	typEltVal := boundType(ctx.infer.Get(-1).(iValue))
	typMap := reflect.MapOf(typEltKey, typEltVal)
	exprElt := func() {
		exprEltKey()
		exprEltVal()
	}
	ctx.infer.Ret(2, &goValue{t: typMap})
	return func() {
		for _, v := range fns {
			e, fn := exprElt, v
			exprElt = func() { fn(e) }
		}
		c := ctx.NewComprehension(typMap)
		ctx.out.MapComprehension(c)
		exprElt()
		ctx.out.EndComprehension(c)
	}
}

func compileMapLit(ctx *blockCtx, v *ast.CompositeLit) func() {
	n := len(v.Elts) << 1
	if n == 0 {
		typMap := reflect.MapOf(exec.TyString, exec.TyEmptyInterface)
		ctx.infer.Push(&goValue{t: typMap})
		return func() {
			log.Debug("compileMapLit:", typMap)
			ctx.out.MakeMap(typMap, 0)
		}
	}
	fnElts := make([]func(), n)
	elts := make([]interface{}, n)
	for i, elt := range v.Elts {
		switch e := elt.(type) {
		case *ast.KeyValueExpr:
			fnElts[i<<1] = compileExpr(ctx, e.Key)
			elts[i<<1] = ctx.infer.Get(-1)
			fnElts[(i<<1)+1] = compileExpr(ctx, e.Value)
			elts[(i<<1)+1] = ctx.infer.Get(-1)
		default:
			log.Panicln("compileMapLit: map requires key-value expr.")
		}
	}
	typKey := boundElementType(elts, 0, n, 2)
	if typKey == nil {
		log.Panicln("compileMapLit: mismatched key type.")
	}
	typVal := boundElementType(elts, 1, n, 2)
	if typVal == nil {
		typVal = exec.TyEmptyInterface
	}
	typMap := reflect.MapOf(typKey, typVal)
	ctx.infer.Ret(n, &goValue{t: typMap})
	return func() {
		log.Debug("compileMapLit:", typMap)
		for _, fnElt := range fnElts {
			fnElt()
		}
		out := ctx.out
		checkElementType(typKey, elts, 0, n, 2, out)
		checkElementType(typVal, elts, 1, n, 2, out)
		out.MakeMap(typMap, len(v.Elts))
	}
}

func compileFuncLit(ctx *blockCtx, v *ast.FuncLit) func() {
	funCtx := newExecBlockCtx(ctx)
	decl := newFuncDecl("", nil, v.Type, v.Body, funCtx)
	ctx.use(decl)
	ctx.infer.Push(newQlFunc(decl))
	return func() { // TODO: maybe slowly, use Closure instead of GoClosure
		ctx.out.GoClosure(decl.fi)
	}
}

func compileBasicLit(ctx *blockCtx, v *ast.BasicLit) func() {
	kind, n := astutil.ToConst(v)
	return compileConst(ctx, kind, n)
}

func compileConst(ctx *blockCtx, kind astutil.ConstKind, n interface{}) func() {
	ret := newConstVal(n, kind)
	ctx.infer.Push(ret)
	return func() {
		pushConstVal(ctx.out, ret)
	}
}

func pushConstVal(b exec.Builder, c *constVal) {
	c.reserve = b.Reserve()
	if isConstBound(c.kind) {
		v := boundConst(c.v, exec.TypeFromKind(c.kind))
		c.reserve.Push(b, v)
	}
}

func compileUnaryExpr(ctx *blockCtx, v *ast.UnaryExpr) func() {
	exprX := compileExpr(ctx, v.X)
	x := ctx.infer.Get(-1)
	op := unaryOps[v.Op]
	if op == 0 {
		if v.Op == token.ADD { // +x
			return exprX
		}
		if v.Op == token.AND {
			vx := x.(iValue)
			t := reflect.TypeOf(reflect.New(vx.Type()).Interface())
			ret := &goValue{t: t}
			ctx.infer.Ret(1, ret)
			return func() {
				ctx.takeAddr = true
				exprX()
				ctx.takeAddr = false
			}
		}
		if v.Op == token.ARROW { // <- x
			vx := x.(iValue)
			if vx.Type().Kind() == reflect.Chan {
				ret := &goValue{t: vx.Type().Elem()}
				ctx.infer.Ret(1, ret)
				return func() {
					exprX()
					ctx.out.Recv()
				}
			}
		}
	}
	xcons, xok := x.(*constVal)
	if xok { // op <const>
		ret := unaryOp(op, xcons)
		ctx.infer.Ret(1, ret)
		return func() {
			ret.reserve = ctx.out.Reserve()
		}
	}
	kind, ret := unaryOpResult(op, x)
	ctx.infer.Ret(1, ret)
	return func() {
		exprX()
		checkUnaryOp(kind, op, x, ctx.out)
		ctx.out.BuiltinOp(kind, op)
	}
}

func unaryOpResult(op exec.Operator, x interface{}) (exec.Kind, iValue) {
	vx := x.(iValue)
	if vx.NumValues() != 1 {
		log.Panicln("unaryOp: argument isn't an expr.")
	}
	kind := vx.Kind()
	if !isConstBound(kind) {
		log.Panicln("unaryOp: expect x aren't const values.")
	}
	i := op.GetInfo()
	kindRet := kind
	if i.Out != exec.SameAsFirst {
		kindRet = i.Out
	}
	return kind, &goValue{t: exec.TypeFromKind(kindRet)}
}

var unaryOps = [...]exec.Operator{
	token.SUB: exec.OpNeg,
	token.NOT: exec.OpLNot,
	token.XOR: exec.OpBitNot,
}

func compileBinaryExpr(ctx *blockCtx, v *ast.BinaryExpr) func() {
	exprX := compileExpr(ctx, v.X)
	exprY := compileExpr(ctx, v.Y)
	op := binaryOps[v.Op]
	x := ctx.infer.Get(-2)
	y := ctx.infer.Get(-1)
	xcons, xok := x.(*constVal)
	ycons, yok := y.(*constVal)
	if xok && yok { // <const> op <const>
		ret := binaryOp(op, xcons, ycons)
		ctx.infer.Ret(2, ret)
		return func() {
			ret.reserve = ctx.out.Reserve()
		}
	}
	kind, ret := binaryOpResult(op, x, y)
	ctx.infer.Ret(2, ret)
	return func() {
		var label exec.Label
		exprX()
		if b := (op == exec.OpLAnd); b || op == exec.OpLOr { // TODO: optimize to rm calling BuiltinOp
			label = ctx.NewLabel("")
			if b {
				ctx.out.JmpIf(exec.JcFalse|exec.JcNotPopMask, label)
			} else {
				ctx.out.JmpIf(exec.JcTrue|exec.JcNotPopMask, label)
			}
		}
		exprY()
		checkBinaryOp(kind, op, x, y, ctx.out)
		ctx.out.BuiltinOp(kind, op)
		if label != nil {
			ctx.out.Label(label)
		}
	}
}

func binaryOpResult(op exec.Operator, x, y interface{}) (exec.Kind, iValue) {
	vx := x.(iValue)
	vy := y.(iValue)
	if vx.NumValues() != 1 || vy.NumValues() != 1 {
		log.Panicln("binaryOp: argument isn't an expr.")
	}
	kind := vx.Kind()
	if !isConstBound(kind) {
		kind = vy.Kind()
		if !isConstBound(kind) {
			log.Panicln("binaryOp: expect x, y aren't const values either.")
		}
	}
	i := op.GetInfo()
	kindRet := kind
	if i.Out != exec.SameAsFirst {
		kindRet = i.Out
	}
	return kind, &goValue{t: exec.TypeFromKind(kindRet)}
}

var binaryOps = [...]exec.Operator{
	token.ADD:     exec.OpAdd,
	token.SUB:     exec.OpSub,
	token.MUL:     exec.OpMul,
	token.QUO:     exec.OpQuo,
	token.REM:     exec.OpMod,
	token.AND:     exec.OpAnd,
	token.OR:      exec.OpOr,
	token.XOR:     exec.OpXor,
	token.AND_NOT: exec.OpAndNot,
	token.SHL:     exec.OpLsh,
	token.SHR:     exec.OpRsh,
	token.LSS:     exec.OpLT,
	token.LEQ:     exec.OpLE,
	token.GTR:     exec.OpGT,
	token.GEQ:     exec.OpGE,
	token.EQL:     exec.OpEQ,
	token.NEQ:     exec.OpNE,
	token.LAND:    exec.OpLAnd,
	token.LOR:     exec.OpLOr,
}

func compileCallExpr(ctx *blockCtx, v *ast.CallExpr, ct callType) func() {
	var exprFun func()
	switch f := v.Fun.(type) {
	case *ast.Ident:
		exprFun = compileIdent(ctx, f, true)
	case *ast.SelectorExpr:
		exprFun = compileSelectorExpr(ctx, f, true)
	default:
		exprFun = compileExpr(ctx, f)
	}
	return compileCallExprCall(ctx, exprFun, v, ct)
}

func compileCallExprCall(ctx *blockCtx, exprFun func(), v *ast.CallExpr, ct callType) func() {
	fn := ctx.infer.Pop()
	ctx.resetFieldIndex()
	switch vfn := fn.(type) {
	case *qlFunc:
		if ct == callExpr {
			ret := vfn.Results()
			ctx.infer.Push(ret)
		}
		return func() {
			var isMethod int
			if vfn.recv != nil {
				isMethod = 1
				exprX := compileExpr(ctx, v.Fun.(*ast.SelectorExpr).X)
				recv := ctx.infer.Get(-1).(*goValue)

				if astutil.ToRecv(vfn.recv).Pointer == 0 {
					exprX()
					if recv.Kind() == reflect.Ptr {
						recv.t = recv.t.Elem()
						ctx.infer.Ret(1, recv)
						ctx.out.AddrOp(recv.t.Kind(), exec.OpAddrVal) // Ptr => Elem()
					}
				} else {
					ctx.checkLoadAddr = true
					exprX()
					ctx.checkLoadAddr = false
					if recv.Kind() != reflect.Ptr {
						recv.t = reflect.PtrTo(recv.t)
						ctx.infer.Ret(1, recv)
					}
				}
			}
			for _, arg := range v.Args {
				compileExpr(ctx, arg)()
			}
			arity := checkFuncCall(vfn.Proto(), isMethod, v, ctx)
			fun := vfn.FuncInfo()
			if fun.IsVariadic() {
				builder(ctx, ct).CallFuncv(fun, len(v.Args), arity)
			} else {
				builder(ctx, ct).CallFunc(fun, len(v.Args))
			}
		}
	case *goFunc:
		var ret iValue
		if ct == callExpr {
			ret = vfn.Results()
			ctx.infer.Push(ret)
		}
		return func() {
			if vfn.isMethod != 0 {
				exprX := compileExpr(ctx, v.Fun.(*ast.SelectorExpr).X)
				recv := ctx.infer.Get(-1).(*goValue)
				if vfn.Type().In(0).Kind() != reflect.Ptr {
					exprX()
					if recv.Kind() == reflect.Ptr {
						recv.t = recv.t.Elem()
						ctx.infer.Ret(1, recv)
						ctx.out.AddrOp(recv.t.Kind(), exec.OpAddrVal) // Ptr => Elem()
					}
				} else {
					if recv.Kind() == reflect.Ptr {
						exprX()
					} else {
						ctx.checkLoadAddr = true
						exprX()
						ctx.checkLoadAddr = false
						recv.t = reflect.PtrTo(recv.t)
						ctx.infer.Ret(1, recv)
					}
				}
			}
			for _, arg := range v.Args {
				compileExpr(ctx, arg)()
			}
			nexpr := len(v.Args) + vfn.isMethod
			arity := checkFuncCall(vfn.Proto(), vfn.isMethod, v, ctx)
			switch vfn.kind {
			case exec.SymbolFunc:
				builder(ctx, ct).CallGoFunc(exec.GoFuncAddr(vfn.addr), nexpr)
			case exec.SymbolFuncv:
				builder(ctx, ct).CallGoFuncv(exec.GoFuncvAddr(vfn.addr), nexpr, arity)
			}
			if ct == callExpr {
			}
		}
	case *goValue:
		if vfn.t.Kind() != reflect.Func {
			log.Panicln("compileCallExpr failed: call a non function.")
		}
		if ct == callExpr {
			ret := newFuncResults(vfn.t)
			ctx.infer.Push(ret)
		}
		return func() {
			for _, arg := range v.Args {
				compileExpr(ctx, arg)()
			}
			exprFun()
			arity, ellipsis := checkFuncCall(vfn.t, 0, v, ctx), false
			if arity == -1 {
				arity, ellipsis = len(v.Args), true
			}
			builder(ctx, ct).CallGoClosure(len(v.Args), arity, ellipsis)
		}
	case *nonValue:
		switch nv := vfn.v.(type) {
		case goInstr:
			return nv(ctx, v, ct)
		case reflect.Type:
			if ct != callExpr {
				log.Panicf("%s requires function call, not conversion\n", gCallTypes[ct])
			}
			return compileTypeCast(nv, ctx, v)
		}
	}
	log.Panicln("compileCallExpr failed: unknown -", reflect.TypeOf(fn))
	return nil
}

func builder(ctx *blockCtx, ct callType) (out exec.Builder) {
	switch out = ctx.out; ct {
	case callByDefer:
		return out.Defer()
	case callByGo:
		return out.Go()
	}
	return
}

func compileIndexExprLHS(ctx *blockCtx, v *ast.IndexExpr, mode compileMode) {
	if mode == lhsDefine {
		log.Panicln("compileIndexExprLHS: `:=` can't be used for index expression")
	}
	val := ctx.infer.Get(-1)

	exprX := compileExpr(ctx, v.X)

	typ := ctx.infer.Get(-1).(iValue).Type()
	typElem := typ.Elem()
	if typ.Kind() == reflect.Ptr {
		if typElem.Kind() != reflect.Array {
			logPanic(ctx, v, `type %v does not support indexing`, typ)
		}
		typ = typElem
		typElem = typElem.Elem()
	}
	if typ.Kind() == reflect.Array {
		ctx.checkLoadAddr = true
	}
	exprX()
	ctx.checkLoadAddr = false
	if ctx.indirect {
		typElem = typElem.Elem()
	}
	if cons, ok := val.(*constVal); ok {
		cons.bound(typElem, ctx.out)
	} else if t := val.(iValue).Type(); t != typElem && typElem.Kind() != reflect.Interface {
		log.Panicf("compileIndexExprLHS: can't assign `%v`[i] = `%v`\n", typ, t)
	}
	exprIdx := compileExpr(ctx, v.Index)
	i := ctx.infer.Get(-1)
	ctx.infer.PopN(3)

	switch typ.Kind() {
	case reflect.Slice, reflect.Array:
		if cons, ok := i.(*constVal); ok {
			n := boundConst(cons.v, exec.TyInt)
			if ctx.indirect {
				ctx.out.Index(n.(int)).AddrOp(kindOf(typElem), exec.OpAssign)
			} else {
				ctx.out.SetIndex(n.(int))
			}
			return
		}
		exprIdx()
		if typIdx := i.(iValue).Type(); typIdx != exec.TyInt {
			if typIdx.ConvertibleTo(exec.TyInt) {
				ctx.out.TypeCast(typIdx, exec.TyInt)
			} else {
				log.Panicln("compileIndexExprLHS: index expression value type is invalid")
			}
		}
		if ctx.indirect {
			ctx.out.Index(-1).AddrOp(kindOf(typElem), exec.OpAssign)
		} else {
			ctx.out.SetIndex(-1)
		}
	case reflect.Map:
		exprIdx()
		typIdx := typ.Key()
		if cons, ok := i.(*constVal); ok {
			cons.bound(typIdx, ctx.out)
		}
		if t := i.(iValue).Type(); t != typIdx {
			logIllTypeMapIndexPanic(ctx, v, t, typIdx)
		}
		if ctx.indirect {
			ctx.out.MapIndex(false).AddrOp(kindOf(typElem), exec.OpAssign)
		} else {
			ctx.out.SetMapIndex()
		}
	default:
		log.Panicln("compileIndexExprLHS: unknown -", typ)
	}
}

func compileSliceExpr(ctx *blockCtx, v *ast.SliceExpr) func() { // x[i:j:k]
	var kind reflect.Kind
	exprX := compileExpr(ctx, v.X)
	x := ctx.infer.Get(-1)
	typ := x.(iValue).Type()
	if kind = typ.Kind(); kind == reflect.Array {
		typ = reflect.SliceOf(typ.Elem())
		ctx.infer.Ret(1, &goValue{typ})
	}
	return func() {
		if kind == reflect.Array {
			ctx.checkLoadAddr = true
		}
		exprX()
		ctx.checkLoadAddr = false
		i, j, k := exec.SliceDefaultIndex, exec.SliceDefaultIndex, exec.SliceDefaultIndex
		if v.Low != nil {
			i = compileIdx(ctx, v.Low, exec.SliceConstIndexLast, kind)
		}
		if v.High != nil {
			j = compileIdx(ctx, v.High, exec.SliceConstIndexLast, kind)
		}
		if v.Max != nil {
			k = compileIdx(ctx, v.Max, exec.SliceConstIndexLast, kind)
		}
		if v.Slice3 {
			ctx.out.Slice3(i, j, k)
		} else {
			ctx.out.Slice(i, j)
		}
	}
}

func compileIdx(ctx *blockCtx, v ast.Expr, nlast int, kind reflect.Kind) int {
	expr := compileExpr(ctx, v)
	i := ctx.infer.Pop()
	if cons, ok := i.(*constVal); ok {
		nv := boundConst(cons.v, exec.TyInt)
		n := nv.(int)
		if n <= nlast {
			return n
		}
		ctx.out.Push(n)
		return -1
	}
	expr()
	if typIdx := i.(iValue).Type(); typIdx != exec.TyInt {
		if typIdx.ConvertibleTo(exec.TyInt) {
			ctx.out.TypeCast(typIdx, exec.TyInt)
		} else {
			logNonIntegerIdxPanic(ctx, v, kind)
		}
	}
	return -1
}

func compileIndexExpr(ctx *blockCtx, v *ast.IndexExpr, twoValue bool) func() { // x[i]
	var kind reflect.Kind
	var typElem reflect.Type
	exprX := compileExpr(ctx, v.X)
	x := ctx.infer.Get(-1)
	typ := x.(iValue).Type()
	kind = typ.Kind()
	if kind == reflect.Ptr {
		typ = typ.Elem()
		if kind = typ.Kind(); kind != reflect.Array {
			logPanic(ctx, v, `type *%v does not support indexing`, typ)
		}
	}
	if kind == reflect.String {
		typElem = exec.TyByte
	} else {
		typElem = typ.Elem()
	}
	ctx.infer.Ret(1, &goValue{typElem})
	ctx.resetFieldIndex()
	return func() {
		if ctx.takeAddr {
			if kind == reflect.String || kind == reflect.Map {
				_, info := ctx.getCodeInfo(v)
				log.Panicf("cannot take the address of %v\n", info)
			} else if kind == reflect.Slice {
				ctx.takeAddr = false
				exprX()
				ctx.takeAddr = true
			} else {
				exprX()
			}
		} else {
			exprX()
		}
		switch kind {
		case reflect.String, reflect.Slice, reflect.Array:
			n := compileIdx(ctx, v.Index, 1<<30, kind)
			if ctx.takeAddr || ctx.checkLoadAddr {
				ctx.out.AddrIndex(n)
			} else {
				ctx.out.Index(n)
			}
		case reflect.Map:
			typIdx := typ.Key()
			compileExpr(ctx, v.Index)()
			i := ctx.infer.Pop()
			if cons, ok := i.(*constVal); ok {
				cons.bound(typIdx, ctx.out)
			}
			if t := i.(iValue).Type(); t != typIdx {
				logIllTypeMapIndexPanic(ctx, v, t, typIdx)
			}
			if twoValue {
				ctx.infer.Push(&goValue{t: exec.TyBool})
			}
			ctx.out.MapIndex(twoValue)
		default:
			log.Panicln("compileIndexExpr: unknown -", typ)
		}
	}
}

func compileErrWrapExpr(ctx *blockCtx, v *ast.ErrWrapExpr) func() {
	exprX := compileExpr(ctx, v.X)
	x := ctx.infer.Get(-1).(iValue)
	nx := x.NumValues()
	if nx < 1 || !x.Value(nx-1).Type().Implements(exec.TyError) {
		log.Panicln("last output parameter doesn't implement `error` interface")
	}
	ctx.infer.Ret(1, &wrapValue{x})
	return func() {
		exprX()
		if v.Default == nil { // expr? or expr!
			var fun = ctx.fun
			var ok bool
			var retErr exec.Var
			if v.Tok == token.QUESTION {
				if retErr, ok = returnErr(fun); !ok {
					log.Panicln("used `expr?` in a function that last output parameter is not an error")
				}
			} else if v.Tok == token.NOT {
				retErr = nil
			}
			pos, code := ctx.getCodeInfo(v)
			fn, narg := getFuncInfo(fun)
			frame := &errors.Frame{
				Pkg:  ctx.pkg.Name,
				Func: fn,
				Code: code,
				File: pos.Filename,
				Line: pos.Line,
			}
			ctx.out.ErrWrap(nx, retErr, frame, narg)
			return
		}
		if nx != 2 {
			log.Panicln("compileErrWrapExpr: output parameters count must be 2")
		}
		label := ctx.NewLabel("")
		ctx.out.WrapIfErr(nx, label)
		compileExpr(ctx, v.Default)()
		checkType(x.Value(0).Type(), ctx.infer.Pop(), ctx.out)
		ctx.out.Label(label)
	}
}

func returnErr(fun exec.FuncInfo) (retErr exec.Var, ok bool) {
	if fun == nil {
		return
	}
	n := fun.NumOut()
	if n == 0 {
		return
	}
	retErr = fun.Out(n - 1)
	ok = retErr.Type() == exec.TyError
	return
}

func getFuncInfo(fun exec.FuncInfo) (name string, narg int) {
	if fun != nil {
		return fun.Name(), fun.NumIn()
	}
	return "main", 0
}

func compileSelectorExprLHS(ctx *blockCtx, v *ast.SelectorExpr, mode compileMode) {
	if mode == lhsDefine {
		log.Panicln("compileSelectorExprLHS: `:=` can't be used for index expression")
	}
	in := ctx.infer.Get(-1)
	exprX := compileExpr(ctx, v.X)

	x := ctx.infer.Get(-1)
	ctx.infer.PopN(2)
	switch vx := x.(type) {
	case *nonValue:
		switch nv := vx.v.(type) {
		case exec.GoPackage:
			if c, ok := nv.FindConst(v.Sel.Name); ok {
				log.Panicln("cannot assign to ", c.Pkg.PkgPath()+"."+c.Name)
			}
			addr, kind, ok := nv.Find(v.Sel.Name)
			if !ok {
				log.Panicln("compileSelectorExprLHS: not found -", nv.PkgPath(), v.Sel.Name)
			}
			switch kind {
			case exec.SymbolVar:
				info := ctx.GetGoVarInfo(exec.GoVarAddr(addr))
				t := reflect.TypeOf(info.This).Elem()
				checkType(t, in, ctx.out)
				ctx.out.StoreGoVar(exec.GoVarAddr(addr))
			default:
				log.Panicln("compileSelectorExprLHS: unknown GoPackage symbol kind -", kind)
			}
		default:
			log.Panicln("compileSelectorExprLHS: unknown nonValue -", reflect.TypeOf(nv))
		}
	case *goValue:
		_, t := countPtr(vx.t)
		name := v.Sel.Name
		if t.PkgPath() != "" && ast.IsExported(name) || t.PkgPath() == "" {
			if t.Kind() == reflect.Struct {
				if sf, ok := t.FieldByName(name); ok {
					typ := sf.Type
					if ctx.indirect {
						typ = typ.Elem()
					}
					checkType(typ, in, ctx.out)
					if ctx.fieldIndex == nil {
						ctx.fieldStructType = vx.t
					}
					fieldIndex := append(ctx.fieldIndex, sf.Index...)
					fieldStructType := ctx.fieldStructType
					ctx.checkLoadAddr = true
					if ctx.fieldExprX != nil {
						ctx.fieldExprX()
					} else {
						exprX()
					}
					ctx.checkLoadAddr = false
					if ctx.indirect {
						ctx.out.LoadField(fieldStructType, fieldIndex).AddrOp(kindOf(typ), exec.OpAssign)
					} else {
						ctx.out.StoreField(fieldStructType, fieldIndex)
					}
				}
			}
		} else if t.PkgPath() != "" && !ast.IsExported(name) {
			log.Panicf("%s.%s.%s undefined (cannot refer to unexported field or method %s)\n", t.PkgPath(), t.Name(), name, name)
		}
	default:
		log.Panicln("compileSelectorExprLHS failed: unknown -", reflect.TypeOf(vx))
	}
	_ = exprX
}

func compileStarExprLHS(ctx *blockCtx, v *ast.StarExpr, mode compileMode) {
	ctx.indirect = true
	compileExprLHS(ctx, v.X, mode)
	ctx.indirect = false
}

func funcToClosure(ctx *blockCtx, fun ast.Expr, ftyp *ast.FuncType) *funcDecl {
	typ := &ast.FuncType{Params: &ast.FieldList{}, Results: ftyp.Results}
	var args []ast.Expr
	var ellipsis bool
	for i, field := range ftyp.Params.List {
		if _, ok := field.Type.(*ast.Ellipsis); ok {
			ellipsis = true
		}
		if field.Names != nil {
			for _, name := range field.Names {
				args = append(args, name)
			}
			typ.Params.List = append(typ.Params.List, field)
		} else {
			ident := &ast.Ident{Name: strconv.Itoa(i)}
			args = append(args, ident)
			typ.Params.List = append(typ.Params.List, &ast.Field{
				Names: []*ast.Ident{ident},
				Type:  field.Type,
			})
		}
	}
	call := &ast.CallExpr{Fun: fun, Args: args}
	if ellipsis {
		call.Ellipsis++
	}
	var body *ast.BlockStmt
	if typ.Results == nil {
		body = &ast.BlockStmt{List: []ast.Stmt{&ast.ExprStmt{X: call}}}
	} else {
		body = &ast.BlockStmt{List: []ast.Stmt{&ast.ReturnStmt{Return: fun.Pos(), Results: []ast.Expr{call}}}}
	}
	funCtx := newExecBlockCtx(ctx)
	return newFuncDecl("", nil, typ, body, funCtx)
}

func findMethod(t reflect.Type, name string) (method reflect.Method, toptr bool, found bool) {
	method, found = t.MethodByName(name)
	if !found && t.Kind() == reflect.Struct {
		t = reflect.PtrTo(t)
		toptr = true
		method, found = t.MethodByName(name)
	}
	return
}

func compileSelectorExpr(ctx *blockCtx, v *ast.SelectorExpr, compileByCallExpr bool) func() {
	exprX := compileExpr(ctx, v.X)
	if v.Sel == nil {
		return exprX
	}
	x := ctx.infer.Get(-1)
	switch vx := x.(type) {
	case *nonValue:
		switch nv := vx.v.(type) {
		case exec.GoPackage:
			name := strings.Title(v.Sel.Name)
			if c, ok := nv.FindConst(name); ok {
				ret := newConstVal(c.Value, c.Kind)
				ctx.infer.Ret(1, ret)
				return func() {
					pushConstVal(ctx.out, ret)
				}
			}
			addr, kind, ok := nv.Find(name)
			if !ok {
				log.Panicln("compileSelectorExpr: not found -", nv.PkgPath(), name)
			}
			switch kind {
			case exec.SymbolFunc, exec.SymbolFuncv:
				if compileByCallExpr {
					fn := newGoFunc(addr, kind, 0, ctx)
					ctx.infer.Ret(1, fn)
					return nil
				} else {
					ctx.infer.Pop()
					fn := newGoFunc(addr, kind, 0, ctx)
					ftyp := astutil.FuncType(fn.t)
					decl := funcToClosure(ctx, v, ftyp)
					ctx.use(decl)
					ctx.infer.Push(newQlFunc(decl))
					return func() {
						ctx.out.GoClosure(decl.fi)
					}
				}
			case exec.SymbolVar:
				info := ctx.GetGoVarInfo(exec.GoVarAddr(addr))
				vt := reflect.ValueOf(info.This)
				typ := vt.Elem().Type()
				kind := typ.Kind()
				ctx.infer.Ret(1, &goValue{t: typ})
				ctx.resetFieldIndex()
				return func() {
					if ctx.takeAddr || (ctx.checkLoadAddr && kind != reflect.Slice && kind != reflect.Map) {
						ctx.out.AddrGoVar(exec.GoVarAddr(addr))
					} else {
						ctx.out.LoadGoVar(exec.GoVarAddr(addr))
					}
				}
			default:
				log.Panicln("compileSelectorExpr: unknown GoPackage symbol kind -", kind)
			}
		default:
			log.Panicln("compileSelectorExpr: unknown nonValue -", reflect.TypeOf(nv))
		}
	case *goValue:
		n, t := countPtr(vx.t)
		autoCall := false
		name := v.Sel.Name
		if t.PkgPath() != "" && ast.IsExported(name) || t.PkgPath() == "" {
			if t.Kind() == reflect.Struct {
				if sf, ok := t.FieldByName(name); ok {
					ctx.infer.Ret(1, &goValue{t: sf.Type})
					if ctx.fieldIndex == nil {
						ctx.fieldExprX = exprX
						ctx.fieldStructType = vx.t
					}
					ctx.fieldIndex = append(ctx.fieldIndex, sf.Index...)
					fieldIndex := ctx.fieldIndex
					fieldExprX := ctx.fieldExprX
					fieldStructType := ctx.fieldStructType
					return func() {
						if fieldExprX != nil {
							fieldExprX()
						}
						if ctx.takeAddr || ctx.checkLoadAddr {
							ctx.out.AddrField(fieldStructType, fieldIndex)
						} else {
							ctx.out.LoadField(fieldStructType, fieldIndex)
						}
					}
				}
			}
			if fDecl, ok := ctx.findMethod(t, name); ok {
				if compileByCallExpr {
					ctx.infer.Pop()
					fn := newQlFunc(fDecl)
					ctx.use(fDecl)
					ctx.infer.Push(fn)
					return nil
				} else {
					ctx.infer.Pop()
					decl := funcToClosure(ctx, v, fDecl.typ)
					ctx.use(decl)
					ctx.infer.Push(newQlFunc(decl))
					return func() {
						ctx.out.GoClosure(decl.fi)
					}
				}
			}
		}
<<<<<<< HEAD
		method, toptr, ok := findMethod(vx.t, name)
		if !ok && isLower(name) {
			name = strings.Title(name)
			if method, toptr, ok = findMethod(vx.t, name); ok {
=======

		_, toptr, ok := findMethod(t, name)
		if !ok && isLower(name) {
			name = strings.Title(name)
			if _, toptr, ok = findMethod(t, name); ok {
>>>>>>> 93879126
				v.Sel.Name = name
				autoCall = !compileByCallExpr
			}
		}
		if !ok {
			log.Panicln("compileSelectorExpr: symbol not found -", vx.t, v.Sel.Name)
		}
<<<<<<< HEAD
		if toptr {
			n = 1
		}
		pkgPath, fnname := normalizeMethod(n, t, name)
=======
		if n > 1 {
			log.Panicf("calling method %v with receiver %v (type %v) requires explicit dereference", v.Sel.Name, ctx.code(v.X), vx.t)
		}
		pkgPath := t.PkgPath()
>>>>>>> 93879126
		pkg := ctx.FindGoPackage(pkgPath)
		var addr uint32
		var kind exec.SymbolKind
		var found bool
		if pkg == nil {
<<<<<<< HEAD
			pkg = bytecode.NewGoPackage(pkgPath)
		} else {
			addr, kind, found = pkg.Find(fnname)
		}
		if !found {
			addr, kind = registerMethod(pkg, fnname, vx.t, name, method.Func, method.Type)
=======
			log.Panicln("compileSelectorExpr failed: package not found -", pkgPath)
		}
		var fnname string
		if toptr {
			fnname = "(*" + t.Name() + ")." + name
		} else {
			fnname = "(" + t.Name() + ")." + name
		}
		addr, kind, ok := pkg.Find(fnname)
		if !ok {
			log.Panicln("compileSelectorExpr: method not found -", fnname)
>>>>>>> 93879126
		}
		if !compileByCallExpr && !autoCall {
			ctx.infer.Pop()
			fn := newGoFunc(addr, kind, 1, ctx)
			ftyp := astutil.FuncType(fn.t)
			ftyp.Params.List = ftyp.Params.List[1:]
			decl := funcToClosure(ctx, v, ftyp)
			ctx.use(decl)
			ctx.infer.Push(newQlFunc(decl))
			return func() {
				ctx.out.GoClosure(decl.fi)
			}
		}
		ctx.infer.Ret(1, newGoFunc(addr, kind, 1, ctx))
		if autoCall { // change AST tree
			copy := *v
			call := &ast.CallExpr{Fun: &copy}
			v.X = call
			v.Sel = nil
			return compileCallExprCall(ctx, nil, call, 0)
		}
		return nil
	default:
		log.Panicln("compileSelectorExpr failed: unknown -", reflect.TypeOf(vx))
	}
	_ = exprX
	return nil
}

func compileStarExpr(ctx *blockCtx, v *ast.StarExpr) func() {
	exprX := compileExpr(ctx, v.X)
	x := ctx.infer.Get(-1)
	switch vx := x.(type) {
	case *nonValue:
	case *goValue:
		if vx.Kind() == reflect.Ptr {
			ctx.infer.Ret(1, &goValue{vx.t.Elem()})
		}
		return func() {
			exprX()
			ctx.out.AddrOp(kindOf(vx.t), exec.OpAddrVal)
		}
	}
	log.Panicln("compileStarExpr failed: unknown -", reflect.TypeOf(x))
	return nil
}

func isLower(name string) bool {
	for _, c := range name {
		return ctype.Is(ctype.LOWER, c)
	}
	return false
}

func countPtr(t reflect.Type) (int, reflect.Type) {
	n := 0
	for t.Kind() == reflect.Ptr {
		t = t.Elem()
		n++
	}
	return n, t
}

func findMethod(t reflect.Type, name string) (method reflect.Method, toptr bool, found bool) {
	method, found = t.MethodByName(name)
	if !found && t.Kind() == reflect.Struct {
		t = reflect.PtrTo(t)
		toptr = true
		method, found = t.MethodByName(name)
	}
	return
}

func registerMethod(pkg exec.GoPackage, fnname string, t reflect.Type, name string, fun reflect.Value, typ reflect.Type) (addr uint32, kind exec.SymbolKind) {
	var tin []reflect.Type
	var fnInterface interface{}
	isVariadic := typ.IsVariadic()
	numIn := typ.NumIn()
	numOut := typ.NumOut()
	var arity int
	if fun.IsValid() { // type method
		tin = make([]reflect.Type, numIn)
		for i := 0; i < numIn; i++ {
			tin[i] = typ.In(i)
		}
		fnInterface = fun.Interface()
		arity = numIn
	} else { // interface method
		tin = make([]reflect.Type, numIn+1)
		tin[0] = t
		for i := 1; i < numIn+1; i++ {
			tin[i] = typ.In(i - 1)
		}
		tout := make([]reflect.Type, numOut)
		for i := 0; i < numOut; i++ {
			tout[i] = typ.Out(i)
		}
		typFunc := reflect.FuncOf(tin, tout, isVariadic)
		fnInterface = reflect.Zero(typFunc).Interface()
		arity = numIn + 1
	}
	fnExec := func(i int, p *bytecode.Context) {
		if isVariadic {
			arity = i
		}
		args := p.GetArgs(arity)
		in := make([]reflect.Value, arity)
		for i, arg := range args {
			if arg != nil {
				in[i] = reflect.ValueOf(arg)
			} else if i >= numIn {
				in[i] = reflect.Zero(tin[numIn-1])
			} else {
				in[i] = reflect.Zero(tin[i])
			}
		}
		var out []reflect.Value
		if fun.IsValid() {
			out = fun.Call(in)
		} else {
			out = in[0].MethodByName(name).Call(in[1:])
		}
		if numOut > 0 {
			iout := make([]interface{}, numOut)
			for i := 0; i < numOut; i++ {
				iout[i] = out[i].Interface()
			}
			p.Ret(arity, iout...)
		}
	}
	if isVariadic {
		info := pkg.(*bytecode.GoPackage).Funcv(fnname, fnInterface, fnExec)
		base := pkg.(*bytecode.GoPackage).RegisterFuncvs(info)
		addr = uint32(base)
		kind = exec.SymbolFuncv
	} else {
		info := pkg.(*bytecode.GoPackage).Func(fnname, fnInterface, fnExec)
		base := pkg.(*bytecode.GoPackage).RegisterFuncs(info)
		addr = uint32(base)
		kind = exec.SymbolFunc
	}
	return
}

// -----------------------------------------------------------------------------<|MERGE_RESOLUTION|>--- conflicted
+++ resolved
@@ -1250,16 +1250,6 @@
 	return newFuncDecl("", nil, typ, body, funCtx)
 }
 
-func findMethod(t reflect.Type, name string) (method reflect.Method, toptr bool, found bool) {
-	method, found = t.MethodByName(name)
-	if !found && t.Kind() == reflect.Struct {
-		t = reflect.PtrTo(t)
-		toptr = true
-		method, found = t.MethodByName(name)
-	}
-	return
-}
-
 func compileSelectorExpr(ctx *blockCtx, v *ast.SelectorExpr, compileByCallExpr bool) func() {
 	exprX := compileExpr(ctx, v.X)
 	if v.Sel == nil {
@@ -1365,18 +1355,10 @@
 				}
 			}
 		}
-<<<<<<< HEAD
-		method, toptr, ok := findMethod(vx.t, name)
+		method, toptr, ok := findMethod(t, name)
 		if !ok && isLower(name) {
 			name = strings.Title(name)
-			if method, toptr, ok = findMethod(vx.t, name); ok {
-=======
-
-		_, toptr, ok := findMethod(t, name)
-		if !ok && isLower(name) {
-			name = strings.Title(name)
-			if _, toptr, ok = findMethod(t, name); ok {
->>>>>>> 93879126
+			if method, toptr, ok = findMethod(t, name); ok {
 				v.Sel.Name = name
 				autoCall = !compileByCallExpr
 			}
@@ -1384,31 +1366,11 @@
 		if !ok {
 			log.Panicln("compileSelectorExpr: symbol not found -", vx.t, v.Sel.Name)
 		}
-<<<<<<< HEAD
 		if toptr {
 			n = 1
 		}
-		pkgPath, fnname := normalizeMethod(n, t, name)
-=======
 		if n > 1 {
 			log.Panicf("calling method %v with receiver %v (type %v) requires explicit dereference", v.Sel.Name, ctx.code(v.X), vx.t)
-		}
-		pkgPath := t.PkgPath()
->>>>>>> 93879126
-		pkg := ctx.FindGoPackage(pkgPath)
-		var addr uint32
-		var kind exec.SymbolKind
-		var found bool
-		if pkg == nil {
-<<<<<<< HEAD
-			pkg = bytecode.NewGoPackage(pkgPath)
-		} else {
-			addr, kind, found = pkg.Find(fnname)
-		}
-		if !found {
-			addr, kind = registerMethod(pkg, fnname, vx.t, name, method.Func, method.Type)
-=======
-			log.Panicln("compileSelectorExpr failed: package not found -", pkgPath)
 		}
 		var fnname string
 		if toptr {
@@ -1416,10 +1378,18 @@
 		} else {
 			fnname = "(" + t.Name() + ")." + name
 		}
-		addr, kind, ok := pkg.Find(fnname)
-		if !ok {
-			log.Panicln("compileSelectorExpr: method not found -", fnname)
->>>>>>> 93879126
+		var addr uint32
+		var kind exec.SymbolKind
+		var found bool
+		pkgPath := t.PkgPath()
+		pkg := ctx.FindGoPackage(pkgPath)
+		if pkg == nil {
+			pkg = bytecode.NewGoPackage(pkgPath)
+		} else {
+			addr, kind, found = pkg.Find(fnname)
+		}
+		if !found {
+			addr, kind = registerMethod(pkg, fnname, vx.t, name, method.Func, method.Type)
 		}
 		if !compileByCallExpr && !autoCall {
 			ctx.infer.Pop()

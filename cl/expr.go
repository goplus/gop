/*
 Copyright 2020 The GoPlus Authors (goplus.org)

 Licensed under the Apache License, Version 2.0 (the "License");
 you may not use this file except in compliance with the License.
 You may obtain a copy of the License at

     http://www.apache.org/licenses/LICENSE-2.0

 Unless required by applicable law or agreed to in writing, software
 distributed under the License is distributed on an "AS IS" BASIS,
 WITHOUT WARRANTIES OR CONDITIONS OF ANY KIND, either express or implied.
 See the License for the specific language governing permissions and
 limitations under the License.
*/

package cl

import (
	"reflect"
	"strings"

	"github.com/goplus/gop/exec/bytecode"

	"github.com/goplus/gop/ast"
	"github.com/goplus/gop/ast/astutil"
	"github.com/goplus/gop/exec.spec"
	"github.com/goplus/gop/token"
	"github.com/qiniu/x/ctype"
	"github.com/qiniu/x/errors"
	"github.com/qiniu/x/log"
)

// -----------------------------------------------------------------------------

type compileMode = token.Token

const (
	lhsAssign compileMode = token.ASSIGN // leftHandSide = ...
	lhsDefine compileMode = token.DEFINE // leftHandSide := ...
)

// -----------------------------------------------------------------------------

func compileExprLHS(ctx *blockCtx, expr ast.Expr, mode compileMode) {
	switch v := expr.(type) {
	case *ast.Ident:
		compileIdentLHS(ctx, v.Name, mode)
	case *ast.IndexExpr:
		compileIndexExprLHS(ctx, v, mode)
	case *ast.SelectorExpr:
		compileSelectorExprLHS(ctx, v, mode)
	case *ast.StarExpr:
		compileStarExprLHS(ctx, v, mode)
	default:
		log.Panicln("compileExpr failed: unknown -", reflect.TypeOf(v))
	}
}

func compileExpr(ctx *blockCtx, expr ast.Expr) func() {
	switch v := expr.(type) {
	case *ast.Ident:
		return compileIdent(ctx, v.Name)
	case *ast.BasicLit:
		return compileBasicLit(ctx, v)
	case *ast.CallExpr:
		return compileCallExpr(ctx, v, 0)
	case *ast.BinaryExpr:
		return compileBinaryExpr(ctx, v)
	case *ast.UnaryExpr:
		return compileUnaryExpr(ctx, v)
	case *ast.SelectorExpr:
		return compileSelectorExpr(ctx, v, true)
	case *ast.ErrWrapExpr:
		return compileErrWrapExpr(ctx, v)
	case *ast.IndexExpr:
		return compileIndexExpr(ctx, v)
	case *ast.SliceExpr:
		return compileSliceExpr(ctx, v)
	case *ast.CompositeLit:
		return compileCompositeLit(ctx, v)
	case *ast.SliceLit:
		return compileSliceLit(ctx, v)
	case *ast.FuncLit:
		return compileFuncLit(ctx, v)
	case *ast.ParenExpr:
		return compileExpr(ctx, v.X)
	case *ast.ListComprehensionExpr:
		return compileListComprehensionExpr(ctx, v)
	case *ast.MapComprehensionExpr:
		return compileMapComprehensionExpr(ctx, v)
	case *ast.ArrayType:
		return compileArrayType(ctx, v)
	case *ast.Ellipsis:
		return compileEllipsis(ctx, v)
	case *ast.StarExpr:
		return compileStarExpr(ctx, v)
	case *ast.KeyValueExpr:
		panic("compileExpr: ast.KeyValueExpr unexpected")
	default:
		log.Panicln("compileExpr failed: unknown -", reflect.TypeOf(v))
		return nil
	}
}

func compileIdentLHS(ctx *blockCtx, name string, mode compileMode) {
	in := ctx.infer.Get(-1)
	addr, err := ctx.findVar(name)
	if mode == lhsDefine {
		addr, err = ctx.getCtxVar(name)
		if addr != nil {
			log.Panicf("compileIdentLHS failed: %s redeclared in this block\n", name)
		}
	}
	if err == nil {
		if mode == lhsDefine && !addr.inCurrentCtx(ctx) {
			log.Warn("requireVar: variable is shadowed -", name)
		}
	} else if mode == lhsAssign || err != ErrNotFound {
		log.Panicln("compileIdentLHS failed:", err, "-", name)
	} else {
		typ := boundType(in.(iValue))
		addr = ctx.insertVar(name, typ)
	}
	typ := addr.getType()
	if ctx.indirect {
		typ = typ.Elem()
	}
	checkType(typ, in, ctx.out)
	ctx.infer.PopN(1)
	if v, ok := addr.(*execVar); ok {
		if mode == token.ASSIGN || mode == token.DEFINE {
			ctx.out.StoreVar(v.v)
		} else if op, ok := addrops[mode]; ok {
			ctx.out.AddrVar(v.v).AddrOp(kindOf(v.v.Type()), op)
		} else {
			log.Panicln("compileIdentLHS failed: unknown op -", mode)
		}
	} else {
		if mode == token.ASSIGN || mode == token.DEFINE {
			if ctx.indirect {
				ctx.out.Load(addr.(*stackVar).index).AddrOp(kindOf(addr.(*stackVar).getType()), exec.OpAssign)
			} else {
				ctx.out.Store(addr.(*stackVar).index)
			}
		} else {
			panic("compileIdentLHS: todo")
		}
	}
}

var addrops = map[token.Token]exec.AddrOperator{
	token.ASSIGN:         exec.OpAssign,
	token.ADD_ASSIGN:     exec.OpAddAssign,
	token.SUB_ASSIGN:     exec.OpSubAssign,
	token.MUL_ASSIGN:     exec.OpMulAssign,
	token.QUO_ASSIGN:     exec.OpQuoAssign,
	token.REM_ASSIGN:     exec.OpModAssign,
	token.AND_ASSIGN:     exec.OpAndAssign,
	token.OR_ASSIGN:      exec.OpOrAssign,
	token.XOR_ASSIGN:     exec.OpXorAssign,
	token.SHL_ASSIGN:     exec.OpLshAssign,
	token.SHR_ASSIGN:     exec.OpRshAssign,
	token.AND_NOT_ASSIGN: exec.OpAndNotAssign,
	token.INC:            exec.OpInc,
	token.DEC:            exec.OpDec,
}

func compileIdent(ctx *blockCtx, name string) func() {
	if sym, ok := ctx.find(name); ok {
		switch v := sym.(type) {
		case *execVar:
			typ := v.v.Type()
			kind := typ.Kind()
			ctx.infer.Push(&goValue{t: typ})
			ctx.resetFieldIndex()
			return func() {
				if ctx.takeAddr || (ctx.checkLoadAddr && kind != reflect.Slice && kind != reflect.Map) {
					ctx.out.AddrVar(v.v)
				} else {
					ctx.out.LoadVar(v.v)
				}
			}
		case *stackVar:
			ctx.infer.Push(&goValue{t: v.typ})
			ctx.resetFieldIndex()
			return func() {
				ctx.out.Load(v.index)
			}
		case string: // pkgPath
			pkg := ctx.FindGoPackage(v)
			if pkg == nil {
				log.Panicln("compileIdent failed: package not found -", v)
			}
			ctx.infer.Push(&nonValue{pkg})
			return nil
		case *funcDecl:
			fn := newQlFunc(v)
			ctx.use(v)
			ctx.infer.Push(fn)
			return func() { // TODO: maybe slowly, use Closure instead of GoClosure
				ctx.out.GoClosure(fn.fi)
			}
		case *typeDecl:
			ctx.infer.Push(&nonValue{v.Type})
			return nil
		default:
			log.Panicln("compileIdent failed: unknown -", reflect.TypeOf(sym))
		}
	} else {
		if addr, kind, ok := ctx.builtin.Find(name); ok {
			switch kind {
			case exec.SymbolVar:
			case exec.SymbolFunc, exec.SymbolFuncv:
				fn := newGoFunc(addr, kind, 0, ctx)
				ctx.infer.Push(fn)
				return func() {
					log.Panicln("compileIdent todo: goFunc")
				}
			}
			log.Panicln("compileIdent todo: var -", kind, addr)
		}
		if typ, ok := ctx.builtin.FindType(name); ok {
			ctx.infer.Push(&nonValue{typ})
			return nil
		}
		if ci, ok := ctx.builtin.FindConst(name); ok {
			return compileConst(ctx, ci.Kind, ci.Value)
		}
		if gi, ok := goinstrs[name]; ok {
			ctx.infer.Push(&nonValue{gi.instr})
			return nil
		}
		log.Panicln("compileIdent failed: unknown -", name)
	}
	return nil
}

func compileArrayType(ctx *blockCtx, v *ast.ArrayType) func() {
	typ := toArrayType(ctx, v)
	ctx.infer.Push(&nonValue{typ})
	return nil
}

func compileEllipsis(ctx *blockCtx, v *ast.Ellipsis) func() {
	if v.Elt != nil {
		log.Panicln("compileEllipsis: todo")
	}
	ctx.infer.Push(&constVal{v: int64(-1), kind: astutil.ConstUnboundInt})
	return nil
}

func compileCompositeLit(ctx *blockCtx, v *ast.CompositeLit) func() {
	if v.Type == nil {
		return compileMapLit(ctx, v)
	}
	typ := toType(ctx, v.Type)

	switch kind := typ.Kind(); kind {
	case reflect.Slice, reflect.Array:
		var typSlice reflect.Type
		if t, ok := typ.(*unboundArrayType); ok {
			n := toBoundArrayLen(ctx, v)
			typSlice = reflect.ArrayOf(n, t.elem)
		} else {
			typSlice = typ.(reflect.Type)
		}
		ctx.infer.Push(&goValue{t: typSlice})
		return func() {
			var nLen int
			if kind == reflect.Array {
				nLen = typSlice.Len()
			} else {
				nLen = toBoundArrayLen(ctx, v)
			}
			n := -1
			elts := make([]ast.Expr, nLen)
			for _, elt := range v.Elts {
				switch e := elt.(type) {
				case *ast.KeyValueExpr:
					n = toInt(ctx, e.Key)
					elts[n] = e.Value
				default:
					n++
					elts[n] = e
				}
			}
			n++
			typElem := typSlice.Elem()
			for _, elt := range elts {
				if elt != nil {
					compileExpr(ctx, elt)()
					checkType(typElem, ctx.infer.Pop(), ctx.out)
				} else {
					ctx.out.Zero(typElem)
				}
			}
			ctx.out.MakeArray(typSlice, n)
		}
	case reflect.Map:
		typMap := typ.(reflect.Type)
		ctx.infer.Push(&goValue{t: typMap})
		return func() {
			typKey := typMap.Key()
			typVal := typMap.Elem()
			for _, elt := range v.Elts {
				switch e := elt.(type) {
				case *ast.KeyValueExpr:
					compileExpr(ctx, e.Key)()
					checkType(typKey, ctx.infer.Pop(), ctx.out)
					compileExpr(ctx, e.Value)()
					checkType(typVal, ctx.infer.Pop(), ctx.out)
				default:
					log.Panicln("compileCompositeLit: map requires key-value expr.")
				}
			}
			ctx.out.MakeMap(typMap, len(v.Elts))
		}
	case reflect.Struct:
		typStruct := typ.(reflect.Type)
		ctx.infer.Push(&goValue{t: typStruct})
		return func() {
			old := ctx.takeAddr
			ctx.takeAddr = false
			for i, elt := range v.Elts {
				switch e := elt.(type) {
				case *ast.KeyValueExpr:
					fieldName := e.Key.(*ast.Ident).Name
					field, _ := typStruct.FieldByName(fieldName)
					ctx.out.Push(field.Index[0])
					typVal := field.Type
					compileExpr(ctx, e.Value)()
					checkType(typVal, ctx.infer.Pop(), ctx.out)
				default:
					// ast.Expr
					field := typStruct.Field(i)
					ctx.out.Push(field.Index[0])
					typVal := field.Type
					compileExpr(ctx, elt)()
					checkType(typVal, ctx.infer.Pop(), ctx.out)
				}
			}
			ctx.takeAddr = old
			if ctx.takeAddr {
				ctx.out.Struct(reflect.PtrTo(typStruct), len(v.Elts))
			} else {
				ctx.out.Struct(typStruct, len(v.Elts))
			}
		}
	default:
		log.Panicln("compileCompositeLit failed: unknown -", reflect.TypeOf(typ))
		return nil
	}
}

func compileSliceLit(ctx *blockCtx, v *ast.SliceLit) func() {
	n := len(v.Elts)
	if n == 0 {
		ctx.infer.Push(&goValue{t: exec.TyEmptyInterfaceSlice})
		return func() {
			log.Debug("compileSliceLit:", exec.TyEmptyInterfaceSlice)
			ctx.out.MakeArray(exec.TyEmptyInterfaceSlice, 0)
		}
	}
	fnElts := make([]func(), n)
	elts := make([]interface{}, n)
	for i, elt := range v.Elts {
		fnElts[i] = compileExpr(ctx, elt)
		elts[i] = ctx.infer.Get(-1)
	}
	typElem := boundElementType(elts, 0, n, 1)
	if typElem == nil {
		typElem = exec.TyEmptyInterface
	}
	typSlice := reflect.SliceOf(typElem)
	ctx.infer.Ret(n, &goValue{t: typSlice})
	return func() {
		log.Debug("compileSliceLit:", typSlice)
		for _, fnElt := range fnElts {
			fnElt()
		}
		checkElementType(typElem, elts, 0, n, 1, ctx.out)
		ctx.out.MakeArray(typSlice, len(v.Elts))
	}
}

func compileForPhrase(parent *blockCtx, f ast.ForPhrase, noExecCtx bool) (*blockCtx, func(exprElt func())) {
	var typKey, typVal reflect.Type
	var varKey, varVal exec.Var
	var ctx = newNormBlockCtxEx(parent, noExecCtx)

	exprX := compileExpr(parent, f.X)
	typData := boundType(ctx.infer.Pop().(iValue))
	if f.Key != nil {
		switch kind := typData.Kind(); kind {
		case reflect.Slice, reflect.Array:
			typKey = exec.TyInt
		case reflect.Map:
			typKey = typData.Key()
		default:
			log.Panicln("compileListComprehensionExpr: require slice, array or map")
		}
		varKey = ctx.insertVar(f.Key.Name, typKey, true).v
	}
	if f.Value != nil {
		typVal = typData.Elem()
		varVal = ctx.insertVar(f.Value.Name, typVal, true).v
	}
	return ctx, func(exprElt func()) {
		ctx.nextFlow(nil, nil, "")
		defer func() {
			ctx.currentFlow = ctx.currentFlow.parent
		}()
		exprX()
		out := ctx.out
		c := ctx.NewForPhrase(typData)
		out.ForPhrase(c, varKey, varVal, !noExecCtx)
		if f.Cond != nil {
			compileExpr(ctx, f.Cond)()
			checkBool(ctx.infer.Pop())
			out.FilterForPhrase(c)
		}
		exprElt()
		out.EndForPhrase(c)
	}
}

func compileForPhrases(ctx *blockCtx, fors []ast.ForPhrase) (*blockCtx, []func(exprElt func())) {
	n := len(fors)
	fns := make([]func(exprElt func()), n)
	for i := n - 1; i >= 0; i-- {
		ctx, fns[i] = compileForPhrase(ctx, fors[i], true)
	}
	return ctx, fns
}

func compileListComprehensionExpr(parent *blockCtx, v *ast.ListComprehensionExpr) func() {
	ctx, fns := compileForPhrases(parent, v.Fors)
	exprElt := compileExpr(ctx, v.Elt)
	typElem := boundType(ctx.infer.Get(-1).(iValue))
	typSlice := reflect.SliceOf(typElem)
	ctx.infer.Ret(1, &goValue{t: typSlice})
	return func() {
		for _, v := range fns {
			e, fn := exprElt, v
			exprElt = func() { fn(e) }
		}
		c := ctx.NewComprehension(typSlice)
		ctx.out.ListComprehension(c)
		exprElt()
		ctx.out.EndComprehension(c)
	}
}

func compileMapComprehensionExpr(parent *blockCtx, v *ast.MapComprehensionExpr) func() {
	ctx, fns := compileForPhrases(parent, v.Fors)
	exprEltKey := compileExpr(ctx, v.Elt.Key)
	exprEltVal := compileExpr(ctx, v.Elt.Value)
	typEltKey := boundType(ctx.infer.Get(-2).(iValue))
	typEltVal := boundType(ctx.infer.Get(-1).(iValue))
	typMap := reflect.MapOf(typEltKey, typEltVal)
	exprElt := func() {
		exprEltKey()
		exprEltVal()
	}
	ctx.infer.Ret(2, &goValue{t: typMap})
	return func() {
		for _, v := range fns {
			e, fn := exprElt, v
			exprElt = func() { fn(e) }
		}
		c := ctx.NewComprehension(typMap)
		ctx.out.MapComprehension(c)
		exprElt()
		ctx.out.EndComprehension(c)
	}
}

func compileMapLit(ctx *blockCtx, v *ast.CompositeLit) func() {
	n := len(v.Elts) << 1
	if n == 0 {
		typMap := reflect.MapOf(exec.TyString, exec.TyEmptyInterface)
		ctx.infer.Push(&goValue{t: typMap})
		return func() {
			log.Debug("compileMapLit:", typMap)
			ctx.out.MakeMap(typMap, 0)
		}
	}
	fnElts := make([]func(), n)
	elts := make([]interface{}, n)
	for i, elt := range v.Elts {
		switch e := elt.(type) {
		case *ast.KeyValueExpr:
			fnElts[i<<1] = compileExpr(ctx, e.Key)
			elts[i<<1] = ctx.infer.Get(-1)
			fnElts[(i<<1)+1] = compileExpr(ctx, e.Value)
			elts[(i<<1)+1] = ctx.infer.Get(-1)
		default:
			log.Panicln("compileMapLit: map requires key-value expr.")
		}
	}
	typKey := boundElementType(elts, 0, n, 2)
	if typKey == nil {
		log.Panicln("compileMapLit: mismatched key type.")
	}
	typVal := boundElementType(elts, 1, n, 2)
	if typVal == nil {
		typVal = exec.TyEmptyInterface
	}
	typMap := reflect.MapOf(typKey, typVal)
	ctx.infer.Ret(n, &goValue{t: typMap})
	return func() {
		log.Debug("compileMapLit:", typMap)
		for _, fnElt := range fnElts {
			fnElt()
		}
		out := ctx.out
		checkElementType(typKey, elts, 0, n, 2, out)
		checkElementType(typVal, elts, 1, n, 2, out)
		out.MakeMap(typMap, len(v.Elts))
	}
}

func compileFuncLit(ctx *blockCtx, v *ast.FuncLit) func() {
	funCtx := newExecBlockCtx(ctx)
	decl := newFuncDecl("", nil, v.Type, v.Body, funCtx)
	ctx.use(decl)
	ctx.infer.Push(newQlFunc(decl))
	return func() { // TODO: maybe slowly, use Closure instead of GoClosure
		ctx.out.GoClosure(decl.fi)
	}
}

func compileBasicLit(ctx *blockCtx, v *ast.BasicLit) func() {
	kind, n := astutil.ToConst(v)
	return compileConst(ctx, kind, n)
}

func compileConst(ctx *blockCtx, kind astutil.ConstKind, n interface{}) func() {
	ret := newConstVal(n, kind)
	ctx.infer.Push(ret)
	return func() {
		pushConstVal(ctx.out, ret)
	}
}

func pushConstVal(b exec.Builder, c *constVal) {
	c.reserve = b.Reserve()
	if isConstBound(c.kind) {
		v := boundConst(c.v, exec.TypeFromKind(c.kind))
		c.reserve.Push(b, v)
	}
}

func compileUnaryExpr(ctx *blockCtx, v *ast.UnaryExpr) func() {
	exprX := compileExpr(ctx, v.X)
	x := ctx.infer.Get(-1)
	op := unaryOps[v.Op]
	if op == 0 {
		if v.Op == token.ADD { // +x
			return exprX
		}
		if v.Op == token.AND {
			vx := x.(iValue)
			t := reflect.TypeOf(reflect.New(vx.Type()).Interface())
			ret := &goValue{t: t}
			ctx.infer.Ret(1, ret)
			return func() {
				ctx.takeAddr = true
				exprX()
				ctx.takeAddr = false
			}
		}
	}
	xcons, xok := x.(*constVal)
	if xok { // op <const>
		ret := unaryOp(op, xcons)
		ctx.infer.Ret(1, ret)
		return func() {
			ret.reserve = ctx.out.Reserve()
		}
	}
	kind, ret := unaryOpResult(op, x)
	ctx.infer.Ret(1, ret)
	return func() {
		exprX()
		checkUnaryOp(kind, op, x, ctx.out)
		ctx.out.BuiltinOp(kind, op)
	}
}

func unaryOpResult(op exec.Operator, x interface{}) (exec.Kind, iValue) {
	vx := x.(iValue)
	if vx.NumValues() != 1 {
		log.Panicln("unaryOp: argument isn't an expr.")
	}
	kind := vx.Kind()
	if !isConstBound(kind) {
		log.Panicln("unaryOp: expect x aren't const values.")
	}
	i := op.GetInfo()
	kindRet := kind
	if i.Out != exec.SameAsFirst {
		kindRet = i.Out
	}
	return kind, &goValue{t: exec.TypeFromKind(kindRet)}
}

var unaryOps = [...]exec.Operator{
	token.SUB: exec.OpNeg,
	token.NOT: exec.OpLNot,
	token.XOR: exec.OpBitNot,
}

func compileBinaryExpr(ctx *blockCtx, v *ast.BinaryExpr) func() {
	exprX := compileExpr(ctx, v.X)
	exprY := compileExpr(ctx, v.Y)
	op := binaryOps[v.Op]
	x := ctx.infer.Get(-2)
	y := ctx.infer.Get(-1)
	xcons, xok := x.(*constVal)
	ycons, yok := y.(*constVal)
	if xok && yok { // <const> op <const>
		ret := binaryOp(op, xcons, ycons)
		ctx.infer.Ret(2, ret)
		return func() {
			ret.reserve = ctx.out.Reserve()
		}
	}
	kind, ret := binaryOpResult(op, x, y)
	ctx.infer.Ret(2, ret)
	return func() {
		var label exec.Label
		exprX()
		if b := (op == exec.OpLAnd); b || op == exec.OpLOr { // TODO: optimize to rm calling BuiltinOp
			label = ctx.NewLabel("")
			if b {
				ctx.out.JmpIf(exec.JcFalse|exec.JcNotPopMask, label)
			} else {
				ctx.out.JmpIf(exec.JcTrue|exec.JcNotPopMask, label)
			}
		}
		exprY()
		checkBinaryOp(kind, op, x, y, ctx.out)
		ctx.out.BuiltinOp(kind, op)
		if label != nil {
			ctx.out.Label(label)
		}
	}
}

func binaryOpResult(op exec.Operator, x, y interface{}) (exec.Kind, iValue) {
	vx := x.(iValue)
	vy := y.(iValue)
	if vx.NumValues() != 1 || vy.NumValues() != 1 {
		log.Panicln("binaryOp: argument isn't an expr.")
	}
	kind := vx.Kind()
	if !isConstBound(kind) {
		kind = vy.Kind()
		if !isConstBound(kind) {
			log.Panicln("binaryOp: expect x, y aren't const values either.")
		}
	}
	i := op.GetInfo()
	kindRet := kind
	if i.Out != exec.SameAsFirst {
		kindRet = i.Out
	}
	return kind, &goValue{t: exec.TypeFromKind(kindRet)}
}

var binaryOps = [...]exec.Operator{
	token.ADD:     exec.OpAdd,
	token.SUB:     exec.OpSub,
	token.MUL:     exec.OpMul,
	token.QUO:     exec.OpQuo,
	token.REM:     exec.OpMod,
	token.AND:     exec.OpAnd,
	token.OR:      exec.OpOr,
	token.XOR:     exec.OpXor,
	token.AND_NOT: exec.OpAndNot,
	token.SHL:     exec.OpLsh,
	token.SHR:     exec.OpRsh,
	token.LSS:     exec.OpLT,
	token.LEQ:     exec.OpLE,
	token.GTR:     exec.OpGT,
	token.GEQ:     exec.OpGE,
	token.EQL:     exec.OpEQ,
	token.NEQ:     exec.OpNE,
	token.LAND:    exec.OpLAnd,
	token.LOR:     exec.OpLOr,
}

func compileCallExpr(ctx *blockCtx, v *ast.CallExpr, ct callType) func() {
	var exprFun func()
	switch f := v.Fun.(type) {
	case *ast.SelectorExpr:
		exprFun = compileSelectorExpr(ctx, f, false)
	default:
		exprFun = compileExpr(ctx, f)
	}
	return compileCallExprCall(ctx, exprFun, v, ct)
}

func compileCallExprCall(ctx *blockCtx, exprFun func(), v *ast.CallExpr, ct callType) func() {
	fn := ctx.infer.Pop()
	ctx.resetFieldIndex()
	switch vfn := fn.(type) {
	case *qlFunc:
		if ct == callExpr {
			ret := vfn.Results()
			ctx.infer.Push(ret)
		}
		return func() {
			var isMethod int
			if vfn.recv != nil {
				isMethod = 1
				exprX := compileExpr(ctx, v.Fun.(*ast.SelectorExpr).X)
				recv := ctx.infer.Get(-1).(*goValue)

				if astutil.ToRecv(vfn.recv).Pointer == 0 {
					exprX()
					if recv.Kind() == reflect.Ptr {
						recv.t = recv.t.Elem()
						ctx.infer.Ret(1, recv)
						ctx.out.AddrOp(recv.t.Kind(), exec.OpAddrVal) // Ptr => Elem()
					}
				} else {
					ctx.checkLoadAddr = true
					exprX()
					ctx.checkLoadAddr = false
					if recv.Kind() != reflect.Ptr {
						recv.t = reflect.PtrTo(recv.t)
						ctx.infer.Ret(1, recv)
					}
				}
			}
			for _, arg := range v.Args {
				compileExpr(ctx, arg)()
			}
			arity := checkFuncCall(vfn.Proto(), isMethod, v, ctx)
			fun := vfn.FuncInfo()
			if fun.IsVariadic() {
				builder(ctx, ct).CallFuncv(fun, len(v.Args), arity)
			} else {
				builder(ctx, ct).CallFunc(fun, len(v.Args))
			}
		}
	case *goFunc:
		var ret iValue
		if ct == callExpr {
			ret = vfn.Results()
			ctx.infer.Push(ret)
		}
		return func() {
			if vfn.isMethod != 0 {
				compileExpr(ctx, v.Fun.(*ast.SelectorExpr).X)()
			}
			for _, arg := range v.Args {
				compileExpr(ctx, arg)()
			}
			nexpr := len(v.Args) + vfn.isMethod
			arity := checkFuncCall(vfn.Proto(), vfn.isMethod, v, ctx)
			switch vfn.kind {
			case exec.SymbolFunc:
				builder(ctx, ct).CallGoFunc(exec.GoFuncAddr(vfn.addr), nexpr)
			case exec.SymbolFuncv:
				builder(ctx, ct).CallGoFuncv(exec.GoFuncvAddr(vfn.addr), nexpr, arity)
			}
			if ct == callExpr {
			}
		}
	case *goValue:
		if vfn.t.Kind() != reflect.Func {
			log.Panicln("compileCallExpr failed: call a non function.")
		}
		if ct == callExpr {
			ret := newFuncResults(vfn.t)
			ctx.infer.Push(ret)
		}
		return func() {
			for _, arg := range v.Args {
				compileExpr(ctx, arg)()
			}
			exprFun()
			arity, ellipsis := checkFuncCall(vfn.t, 0, v, ctx), false
			if arity == -1 {
				arity, ellipsis = len(v.Args), true
			}
			builder(ctx, ct).CallGoClosure(len(v.Args), arity, ellipsis)
		}
	case *nonValue:
		switch nv := vfn.v.(type) {
		case goInstr:
			return nv(ctx, v, ct)
		case reflect.Type:
			if ct != callExpr {
				log.Panicf("%s requires function call, not conversion\n", gCallTypes[ct])
			}
			return compileTypeCast(nv, ctx, v)
		}
	}
	log.Panicln("compileCallExpr failed: unknown -", reflect.TypeOf(fn))
	return nil
}

func builder(ctx *blockCtx, ct callType) (out exec.Builder) {
	switch out = ctx.out; ct {
	case callByDefer:
		return out.Defer()
	case callByGo:
		return out.Go()
	}
	return
}

func compileIndexExprLHS(ctx *blockCtx, v *ast.IndexExpr, mode compileMode) {
	if mode == lhsDefine {
		log.Panicln("compileIndexExprLHS: `:=` can't be used for index expression")
	}
	val := ctx.infer.Get(-1)

	exprX := compileExpr(ctx, v.X)

	typ := ctx.infer.Get(-1).(iValue).Type()
	typElem := typ.Elem()
	if typ.Kind() == reflect.Ptr {
		if typElem.Kind() != reflect.Array {
			logPanic(ctx, v, `type %v does not support indexing`, typ)
		}
		typ = typElem
		typElem = typElem.Elem()
	}
	if typ.Kind() == reflect.Array {
		ctx.checkLoadAddr = true
	}
	exprX()
	ctx.checkLoadAddr = false
	if ctx.indirect {
		typElem = typElem.Elem()
	}
	if cons, ok := val.(*constVal); ok {
		cons.bound(typElem, ctx.out)
	} else if t := val.(iValue).Type(); t != typElem && typElem.Kind() != reflect.Interface {
		log.Panicf("compileIndexExprLHS: can't assign `%v`[i] = `%v`\n", typ, t)
	}
	exprIdx := compileExpr(ctx, v.Index)
	i := ctx.infer.Get(-1)
	ctx.infer.PopN(3)

	switch typ.Kind() {
	case reflect.Slice, reflect.Array:
		if cons, ok := i.(*constVal); ok {
			n := boundConst(cons.v, exec.TyInt)
			if ctx.indirect {
				ctx.out.Index(n.(int)).AddrOp(kindOf(typElem), exec.OpAssign)
			} else {
				ctx.out.SetIndex(n.(int))
			}
			return
		}
		exprIdx()
		if typIdx := i.(iValue).Type(); typIdx != exec.TyInt {
			if typIdx.ConvertibleTo(exec.TyInt) {
				ctx.out.TypeCast(typIdx, exec.TyInt)
			} else {
				log.Panicln("compileIndexExprLHS: index expression value type is invalid")
			}
		}
		if ctx.indirect {
			ctx.out.Index(-1).AddrOp(kindOf(typElem), exec.OpAssign)
		} else {
			ctx.out.SetIndex(-1)
		}
	case reflect.Map:
		exprIdx()
		typIdx := typ.Key()
		if cons, ok := i.(*constVal); ok {
			cons.bound(typIdx, ctx.out)
		}
		if t := i.(iValue).Type(); t != typIdx {
			logIllTypeMapIndexPanic(ctx, v, t, typIdx)
		}
		if ctx.indirect {
			ctx.out.MapIndex().AddrOp(kindOf(typElem), exec.OpAssign)
		} else {
			ctx.out.SetMapIndex()
		}
	default:
		log.Panicln("compileIndexExprLHS: unknown -", typ)
	}
}

func compileSliceExpr(ctx *blockCtx, v *ast.SliceExpr) func() { // x[i:j:k]
	var kind reflect.Kind
	exprX := compileExpr(ctx, v.X)
	x := ctx.infer.Get(-1)
	typ := x.(iValue).Type()
	if kind = typ.Kind(); kind == reflect.Array {
		typ = reflect.SliceOf(typ.Elem())
		ctx.infer.Ret(1, &goValue{typ})
	}
	return func() {
		if kind == reflect.Array {
			ctx.checkLoadAddr = true
		}
		exprX()
		ctx.checkLoadAddr = false
		i, j, k := exec.SliceDefaultIndex, exec.SliceDefaultIndex, exec.SliceDefaultIndex
		if v.Low != nil {
			i = compileIdx(ctx, v.Low, exec.SliceConstIndexLast, kind)
		}
		if v.High != nil {
			j = compileIdx(ctx, v.High, exec.SliceConstIndexLast, kind)
		}
		if v.Max != nil {
			k = compileIdx(ctx, v.Max, exec.SliceConstIndexLast, kind)
		}
		if v.Slice3 {
			ctx.out.Slice3(i, j, k)
		} else {
			ctx.out.Slice(i, j)
		}
	}
}

func compileIdx(ctx *blockCtx, v ast.Expr, nlast int, kind reflect.Kind) int {
	expr := compileExpr(ctx, v)
	i := ctx.infer.Pop()
	if cons, ok := i.(*constVal); ok {
		nv := boundConst(cons.v, exec.TyInt)
		n := nv.(int)
		if n <= nlast {
			return n
		}
		ctx.out.Push(n)
		return -1
	}
	expr()
	if typIdx := i.(iValue).Type(); typIdx != exec.TyInt {
		if typIdx.ConvertibleTo(exec.TyInt) {
			ctx.out.TypeCast(typIdx, exec.TyInt)
		} else {
			logNonIntegerIdxPanic(ctx, v, kind)
		}
	}
	return -1
}

func compileIndexExpr(ctx *blockCtx, v *ast.IndexExpr) func() { // x[i]
	var kind reflect.Kind
	var typElem reflect.Type
	exprX := compileExpr(ctx, v.X)
	x := ctx.infer.Get(-1)
	typ := x.(iValue).Type()
	kind = typ.Kind()
	if kind == reflect.Ptr {
		typ = typ.Elem()
		if kind = typ.Kind(); kind != reflect.Array {
			logPanic(ctx, v, `type *%v does not support indexing`, typ)
		}
	}
	if kind == reflect.String {
		typElem = exec.TyByte
	} else {
		typElem = typ.Elem()
	}
	ctx.infer.Ret(1, &goValue{typElem})
	ctx.resetFieldIndex()
	return func() {
		if ctx.takeAddr {
			if kind == reflect.String || kind == reflect.Map {
				_, info := ctx.getCodeInfo(v)
				log.Panicf("cannot take the address of %v\n", info)
			} else if kind == reflect.Slice {
				ctx.takeAddr = false
				exprX()
				ctx.takeAddr = true
			} else {
				exprX()
			}
		} else {
			exprX()
		}
		switch kind {
		case reflect.String, reflect.Slice, reflect.Array:
			n := compileIdx(ctx, v.Index, 1<<30, kind)
			if ctx.takeAddr || ctx.checkLoadAddr {
				ctx.out.AddrIndex(n)
			} else {
				ctx.out.Index(n)
			}
		case reflect.Map:
			typIdx := typ.Key()
			compileExpr(ctx, v.Index)()
			i := ctx.infer.Pop()
			if cons, ok := i.(*constVal); ok {
				cons.bound(typIdx, ctx.out)
			}
			if t := i.(iValue).Type(); t != typIdx {
				logIllTypeMapIndexPanic(ctx, v, t, typIdx)
			}
			ctx.out.MapIndex()
		default:
			log.Panicln("compileIndexExpr: unknown -", typ)
		}
	}
}

func compileErrWrapExpr(ctx *blockCtx, v *ast.ErrWrapExpr) func() {
	exprX := compileExpr(ctx, v.X)
	x := ctx.infer.Get(-1).(iValue)
	nx := x.NumValues()
	if nx < 1 || !x.Value(nx-1).Type().Implements(exec.TyError) {
		log.Panicln("last output parameter doesn't implement `error` interface")
	}
	ctx.infer.Ret(1, &wrapValue{x})
	return func() {
		exprX()
		if v.Default == nil { // expr? or expr!
			var fun = ctx.fun
			var ok bool
			var retErr exec.Var
			if v.Tok == token.QUESTION {
				if retErr, ok = returnErr(fun); !ok {
					log.Panicln("used `expr?` in a function that last output parameter is not an error")
				}
			} else if v.Tok == token.NOT {
				retErr = nil
			}
			pos, code := ctx.getCodeInfo(v)
			fn, narg := getFuncInfo(fun)
			frame := &errors.Frame{
				Pkg:  ctx.pkg.Name,
				Func: fn,
				Code: code,
				File: pos.Filename,
				Line: pos.Line,
			}
			ctx.out.ErrWrap(nx, retErr, frame, narg)
			return
		}
		if nx != 2 {
			log.Panicln("compileErrWrapExpr: output parameters count must be 2")
		}
		label := ctx.NewLabel("")
		ctx.out.WrapIfErr(nx, label)
		compileExpr(ctx, v.Default)()
		checkType(x.Value(0).Type(), ctx.infer.Pop(), ctx.out)
		ctx.out.Label(label)
	}
}

func returnErr(fun exec.FuncInfo) (retErr exec.Var, ok bool) {
	if fun == nil {
		return
	}
	n := fun.NumOut()
	if n == 0 {
		return
	}
	retErr = fun.Out(n - 1)
	ok = retErr.Type() == exec.TyError
	return
}

func getFuncInfo(fun exec.FuncInfo) (name string, narg int) {
	if fun != nil {
		return fun.Name(), fun.NumIn()
	}
	return "main", 0
}

func compileSelectorExprLHS(ctx *blockCtx, v *ast.SelectorExpr, mode compileMode) {
	if mode == lhsDefine {
		log.Panicln("compileSelectorExprLHS: `:=` can't be used for index expression")
	}
	in := ctx.infer.Get(-1)
	exprX := compileExpr(ctx, v.X)

	x := ctx.infer.Get(-1)
	ctx.infer.PopN(2)
	switch vx := x.(type) {
	case *nonValue:
		switch nv := vx.v.(type) {
		case exec.GoPackage:
			if c, ok := nv.FindConst(v.Sel.Name); ok {
				log.Panicln("cannot assign to ", c.Pkg.PkgPath()+"."+c.Name)
			}
			addr, kind, ok := nv.Find(v.Sel.Name)
			if !ok {
				log.Panicln("compileSelectorExprLHS: not found -", nv.PkgPath(), v.Sel.Name)
			}
			switch kind {
			case exec.SymbolVar:
				info := ctx.GetGoVarInfo(exec.GoVarAddr(addr))
				t := reflect.TypeOf(info.This).Elem()
				checkType(t, in, ctx.out)
				ctx.out.StoreGoVar(exec.GoVarAddr(addr))
			default:
				log.Panicln("compileSelectorExprLHS: unknown GoPackage symbol kind -", kind)
			}
		default:
			log.Panicln("compileSelectorExprLHS: unknown nonValue -", reflect.TypeOf(nv))
		}
	case *goValue:
		_, t := countPtr(vx.t)
		name := v.Sel.Name
		if t.PkgPath() != "" && ast.IsExported(name) || t.PkgPath() == "" {
			if t.Kind() == reflect.Struct {
				if sf, ok := t.FieldByName(name); ok {
					typ := sf.Type
					if ctx.indirect {
						typ = typ.Elem()
					}
					checkType(typ, in, ctx.out)
					if ctx.fieldIndex == nil {
						ctx.fieldStructType = vx.t
					}
					fieldIndex := append(ctx.fieldIndex, sf.Index...)
					fieldStructType := ctx.fieldStructType
					ctx.checkLoadAddr = true
					if ctx.fieldExprX != nil {
						ctx.fieldExprX()
					} else {
						exprX()
					}
					ctx.checkLoadAddr = false
					if ctx.indirect {
						ctx.out.LoadField(fieldStructType, fieldIndex).AddrOp(kindOf(typ), exec.OpAssign)
					} else {
						ctx.out.StoreField(fieldStructType, fieldIndex)
					}
				}
			}
		} else if t.PkgPath() != "" && !ast.IsExported(name) {
			log.Panicf("%s.%s.%s undefined (cannot refer to unexported field or method %s)\n", t.PkgPath(), t.Name(), name, name)
		}
	default:
		log.Panicln("compileSelectorExprLHS failed: unknown -", reflect.TypeOf(vx))
	}
	_ = exprX
}

func compileStarExprLHS(ctx *blockCtx, v *ast.StarExpr, mode compileMode) {
	ctx.indirect = true
	compileExprLHS(ctx, v.X, mode)
	ctx.indirect = false
}

func compileSelectorExpr(ctx *blockCtx, v *ast.SelectorExpr, allowAutoCall bool) func() {
	exprX := compileExpr(ctx, v.X)
	if v.Sel == nil {
		return exprX
	}
	x := ctx.infer.Get(-1)
	switch vx := x.(type) {
	case *nonValue:
		switch nv := vx.v.(type) {
		case exec.GoPackage:
			name := strings.Title(v.Sel.Name)
			if c, ok := nv.FindConst(name); ok {
				ret := newConstVal(c.Value, c.Kind)
				ctx.infer.Ret(1, ret)
				return func() {
					pushConstVal(ctx.out, ret)
				}
			}
			addr, kind, ok := nv.Find(name)
			if !ok {
				log.Panicln("compileSelectorExpr: not found -", nv.PkgPath(), name)
			}
			switch kind {
			case exec.SymbolFunc, exec.SymbolFuncv:
				fn := newGoFunc(addr, kind, 0, ctx)
				ctx.infer.Ret(1, fn)
				return func() {
					log.Panicln("compileSelectorExpr: todo")
				}
			case exec.SymbolVar:
				info := ctx.GetGoVarInfo(exec.GoVarAddr(addr))
				vt := reflect.ValueOf(info.This)
				typ := vt.Elem().Type()
				kind := typ.Kind()
				ctx.infer.Ret(1, &goValue{t: typ})
				ctx.resetFieldIndex()
				return func() {
					if ctx.takeAddr || (ctx.checkLoadAddr && kind != reflect.Slice && kind != reflect.Map) {
						ctx.out.AddrGoVar(exec.GoVarAddr(addr))
					} else {
						ctx.out.LoadGoVar(exec.GoVarAddr(addr))
					}
				}
			default:
				log.Panicln("compileSelectorExpr: unknown GoPackage symbol kind -", kind)
			}
		default:
			log.Panicln("compileSelectorExpr: unknown nonValue -", reflect.TypeOf(nv))
		}
	case *goValue:
		n, t := countPtr(vx.t)
		autoCall := false
		name := v.Sel.Name
<<<<<<< HEAD
		if t.Kind() == reflect.Struct {
			if sf, ok := t.FieldByName(name); ok {
				ctx.infer.Ret(1, &goValue{t: sf.Type})
				if ctx.fieldIndex == nil {
					ctx.fieldExprX = exprX
					ctx.fieldStructType = vx.t
				}
				ctx.fieldIndex = append(ctx.fieldIndex, sf.Index...)
				fieldIndex := ctx.fieldIndex
				fieldExprX := ctx.fieldExprX
				fieldStructType := ctx.fieldStructType
				return func() {
					if fieldExprX != nil {
						fieldExprX()
					}
					if ctx.takeAddr || ctx.checkLoadAddr {
						ctx.out.AddrField(fieldStructType, fieldIndex)
					} else {
						ctx.out.LoadField(fieldStructType, fieldIndex)
=======
		if t.PkgPath() != "" && ast.IsExported(name) || t.PkgPath() == "" {
			if t.Kind() == reflect.Struct {
				if sf, ok := t.FieldByName(name); ok {
					ctx.infer.Ret(1, &goValue{t: sf.Type})
					if ctx.fieldIndex == nil {
						ctx.fieldExprX = exprX
						ctx.fieldStructType = vx.t
					}
					ctx.fieldIndex = append(ctx.fieldIndex, sf.Index...)
					fieldIndex := ctx.fieldIndex
					fieldExprX := ctx.fieldExprX
					fieldStructType := ctx.fieldStructType
					return func() {
						if fieldExprX != nil {
							fieldExprX()
						}
						if ctx.takeAddr || ctx.checkLoadAddr {
							ctx.out.AddrField(fieldStructType, fieldIndex)
						} else {
							ctx.out.LoadField(fieldStructType, fieldIndex)
						}
>>>>>>> f6638f84
					}
				}
			}
			if fDecl, ok := ctx.findMethod(t, name); ok {
				ctx.infer.Pop()
				fn := newQlFunc(fDecl)
				ctx.use(fDecl)
				ctx.infer.Push(fn)
				return func() {}
			}
		}

<<<<<<< HEAD
		if fDecl, ok := ctx.findMethod(t, name); ok {
			ctx.infer.Pop()
			fn := newQlFunc(fDecl)
			ctx.use(fDecl)
			ctx.infer.Push(fn)
			return func() {}
		}
		method, ok := vx.t.MethodByName(name)
		if !ok && isLower(name) {
=======
		if _, ok := vx.t.MethodByName(name); !ok && isLower(name) {
>>>>>>> f6638f84
			name = strings.Title(name)
			method, ok = vx.t.MethodByName(name)
			if ok {
				v.Sel.Name = name
				autoCall = allowAutoCall
			}
		}
		if !ok {
			log.Panicln("compileSelectorExpr: symbol not found -", v.Sel.Name)
		}
		pkgPath, fnname := normalizeMethod(n, t, name)
		pkg := ctx.FindGoPackage(pkgPath)
		var addr uint32
		var kind exec.SymbolKind
		var found bool
		if pkg == nil {
			pkg = bytecode.NewGoPackage(pkgPath)
		} else {
			addr, kind, found = pkg.Find(fnname)
		}
		if !found {
			addr, kind = registerMethod(pkg, fnname, vx.t, name, method.Func, method.Type)
		}
		ctx.infer.Ret(1, newGoFunc(addr, kind, 1, ctx))
		if autoCall { // change AST tree
			copy := *v
			call := &ast.CallExpr{Fun: &copy}
			v.X = call
			v.Sel = nil
			return compileCallExprCall(ctx, nil, call, 0)
		}
		return func() {
			log.Panicln("compileSelectorExpr: todo")
		}
	default:
		log.Panicln("compileSelectorExpr failed: unknown -", reflect.TypeOf(vx))
	}
	_ = exprX
	return nil
}

func compileStarExpr(ctx *blockCtx, v *ast.StarExpr) func() {
	exprX := compileExpr(ctx, v.X)
	x := ctx.infer.Get(-1)
	switch vx := x.(type) {
	case *nonValue:
	case *goValue:
		if vx.Kind() == reflect.Ptr {
			ctx.infer.Ret(1, &goValue{vx.t.Elem()})
		}
		return func() {
			exprX()
			ctx.out.AddrOp(kindOf(vx.t), exec.OpAddrVal)
		}
	}
	log.Panicln("compileStarExpr failed: unknown -", reflect.TypeOf(x))
	return nil
}

func isLower(name string) bool {
	for _, c := range name {
		return ctype.Is(ctype.LOWER, c)
	}
	return false
}

func countPtr(t reflect.Type) (int, reflect.Type) {
	n := 0
	for t.Kind() == reflect.Ptr {
		t = t.Elem()
		n++
	}
	return n, t
}

func normalizeMethod(n int, t reflect.Type, name string) (pkgPath string, formalName string) {
	typName := t.Name()
	if n > 0 {
		typName = strings.Repeat("*", n) + typName
	}
	return t.PkgPath(), "(" + typName + ")." + name
}

func registerMethod(pkg exec.GoPackage, fnname string, t reflect.Type, name string, fun reflect.Value, typ reflect.Type) (addr uint32, kind exec.SymbolKind) {
	var tin []reflect.Type
	var fnInterface interface{}
	isVariadic := typ.IsVariadic()
	numIn := typ.NumIn()
	numOut := typ.NumOut()
	var arity int
	if fun.IsValid() { // type method
		tin = make([]reflect.Type, numIn)
		for i := 0; i < numIn; i++ {
			tin[i] = typ.In(i)
		}
		fnInterface = fun.Interface()
		arity = numIn
	} else { // interface method
		tin = make([]reflect.Type, numIn+1)
		tin[0] = t
		for i := 1; i < numIn+1; i++ {
			tin[i] = typ.In(i - 1)
		}
		tout := make([]reflect.Type, numOut)
		for i := 0; i < numOut; i++ {
			tout[i] = typ.Out(i)
		}
		typFunc := reflect.FuncOf(tin, tout, isVariadic)
		fnInterface = reflect.Zero(typFunc).Interface()
		arity = numIn + 1
	}
	fnExec := func(i int, p *bytecode.Context) {
		if isVariadic {
			arity = i
		}
		args := p.GetArgs(arity)
		in := make([]reflect.Value, arity)
		for i, arg := range args {
			if arg != nil {
				in[i] = reflect.ValueOf(arg)
			} else if i >= numIn {
				in[i] = reflect.Zero(tin[numIn-1])
			} else {
				in[i] = reflect.Zero(tin[i])
			}
		}
		var out []reflect.Value
		if fun.IsValid() {
			out = fun.Call(in)
		} else {
			out = in[0].MethodByName(name).Call(in[1:])
		}
		if numOut > 0 {
			iout := make([]interface{}, numOut)
			for i := 0; i < numOut; i++ {
				iout[i] = out[i].Interface()
			}
			p.Ret(arity, iout...)
		}
	}
	if isVariadic {
		info := pkg.(*bytecode.GoPackage).Funcv(fnname, fnInterface, fnExec)
		base := pkg.(*bytecode.GoPackage).RegisterFuncvs(info)
		addr = uint32(base)
		kind = exec.SymbolFuncv
	} else {
		info := pkg.(*bytecode.GoPackage).Func(fnname, fnInterface, fnExec)
		base := pkg.(*bytecode.GoPackage).RegisterFuncs(info)
		addr = uint32(base)
		kind = exec.SymbolFunc
	}
	return
}

// -----------------------------------------------------------------------------<|MERGE_RESOLUTION|>--- conflicted
+++ resolved
@@ -1202,27 +1202,6 @@
 		n, t := countPtr(vx.t)
 		autoCall := false
 		name := v.Sel.Name
-<<<<<<< HEAD
-		if t.Kind() == reflect.Struct {
-			if sf, ok := t.FieldByName(name); ok {
-				ctx.infer.Ret(1, &goValue{t: sf.Type})
-				if ctx.fieldIndex == nil {
-					ctx.fieldExprX = exprX
-					ctx.fieldStructType = vx.t
-				}
-				ctx.fieldIndex = append(ctx.fieldIndex, sf.Index...)
-				fieldIndex := ctx.fieldIndex
-				fieldExprX := ctx.fieldExprX
-				fieldStructType := ctx.fieldStructType
-				return func() {
-					if fieldExprX != nil {
-						fieldExprX()
-					}
-					if ctx.takeAddr || ctx.checkLoadAddr {
-						ctx.out.AddrField(fieldStructType, fieldIndex)
-					} else {
-						ctx.out.LoadField(fieldStructType, fieldIndex)
-=======
 		if t.PkgPath() != "" && ast.IsExported(name) || t.PkgPath() == "" {
 			if t.Kind() == reflect.Struct {
 				if sf, ok := t.FieldByName(name); ok {
@@ -1244,7 +1223,6 @@
 						} else {
 							ctx.out.LoadField(fieldStructType, fieldIndex)
 						}
->>>>>>> f6638f84
 					}
 				}
 			}
@@ -1257,19 +1235,8 @@
 			}
 		}
 
-<<<<<<< HEAD
-		if fDecl, ok := ctx.findMethod(t, name); ok {
-			ctx.infer.Pop()
-			fn := newQlFunc(fDecl)
-			ctx.use(fDecl)
-			ctx.infer.Push(fn)
-			return func() {}
-		}
 		method, ok := vx.t.MethodByName(name)
 		if !ok && isLower(name) {
-=======
-		if _, ok := vx.t.MethodByName(name); !ok && isLower(name) {
->>>>>>> f6638f84
 			name = strings.Title(name)
 			method, ok = vx.t.MethodByName(name)
 			if ok {

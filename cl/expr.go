--- conflicted
+++ resolved
@@ -161,20 +161,12 @@
 			ctx.infer.Push(&goValue{t: typ})
 			ctx.resetFieldVar(typ)
 			return func() {
-<<<<<<< HEAD
 				if ctx.checkLoadAddr {
-=======
-				if ctx.checkArrayAddr && v.v.Type().Kind() == reflect.Array {
->>>>>>> 1b9df622
 					ctx.out.AddrVar(v.v)
 				} else {
 					ctx.out.LoadVar(v.v)
 				}
-<<<<<<< HEAD
 				ctx.resetFieldVar(nil)
-=======
-				ctx.resetFieldVar(v.v.Type())
->>>>>>> 1b9df622
 			}
 		case *stackVar:
 			ctx.infer.Push(&goValue{t: v.typ})
@@ -1050,8 +1042,7 @@
 		if sf, ok := t.FieldByName(name); ok {
 			checkType(sf.Type, in, ctx.out)
 			fieldIndex := append(ctx.fieldIndex, sf.Index...)
-<<<<<<< HEAD
-			fieldVar := ctx.fieldStructType
+			fieldStructType := ctx.fieldStructType
 			ctx.checkLoadAddr = true
 			if ctx.fieldExprX != nil {
 				ctx.fieldExprX()
@@ -1059,17 +1050,7 @@
 				exprX()
 			}
 			ctx.checkLoadAddr = false
-			ctx.out.StoreField(fieldVar, fieldIndex)
-=======
-			if ctx.fieldVar == nil {
-				if ctx.fieldExprX != nil {
-					ctx.fieldExprX()
-				} else {
-					exprX()
-				}
-			}
-			ctx.out.StoreField(ctx.fieldVar, fieldIndex)
->>>>>>> 1b9df622
+			ctx.out.StoreField(fieldStructType, fieldIndex)
 			ctx.resetFieldVar(nil)
 		}
 	default:
@@ -1114,20 +1095,12 @@
 				ctx.infer.Ret(1, &goValue{t: typ})
 				ctx.resetFieldVar(typ)
 				return func() {
-<<<<<<< HEAD
 					if ctx.checkLoadAddr {
-=======
-					if ctx.checkArrayAddr && vt.Elem().Kind() == reflect.Array {
->>>>>>> 1b9df622
 						ctx.out.AddrGoVar(exec.GoVarAddr(addr))
 					} else {
 						ctx.out.LoadGoVar(exec.GoVarAddr(addr))
 					}
-<<<<<<< HEAD
 					ctx.resetFieldVar(nil)
-=======
-					ctx.resetFieldVar(vt.Elem().Type())
->>>>>>> 1b9df622
 				}
 			default:
 				log.Panicln("compileSelectorExpr: unknown GoPackage symbol kind -", kind)
@@ -1147,15 +1120,15 @@
 			ctx.fieldIndex = append(ctx.fieldIndex, sf.Index...)
 			fieldIndex := ctx.fieldIndex
 			fieldExprX := ctx.fieldExprX
-			fieldVar := ctx.fieldStructType
+			fieldStructType := ctx.fieldStructType
 			return func() {
 				if fieldExprX != nil {
 					fieldExprX()
 				}
 				if ctx.checkLoadAddr {
-					ctx.out.AddrField(fieldVar, fieldIndex)
+					ctx.out.AddrField(fieldStructType, fieldIndex)
 				} else {
-					ctx.out.LoadField(fieldVar, fieldIndex)
+					ctx.out.LoadField(fieldStructType, fieldIndex)
 				}
 				ctx.resetFieldVar(nil)
 			}

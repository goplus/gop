--- conflicted
+++ resolved
@@ -663,61 +663,7 @@
 	testScripts(t, "TestNormalForStmt", testNormalForClauses)
 }
 
-<<<<<<< HEAD
-func testSingleStmt(name string, t *testing.T, fs *asttest.MemFS, wants []string) {
-	defer func() {
-		if r := recover(); r != nil {
-			if len(wants) > 0 && wants[0] == "_panic" {
-				return
-			}
-			t.Fatal(name, "-", r)
-		}
-	}()
-	var results []string
-	selfPrintln := func(arity int, p *gop.Context) {
-		args := p.GetArgs(arity)
-		results = append(results, fmt.Sprintln(args...))
-		n, err := fmt.Println(args...)
-		p.Ret(arity, n, err)
-	}
-	libbuiltin.I.RegisterFuncvs(libbuiltin.I.Funcv("println", fmt.Print, selfPrintln))
-
-	fset := token.NewFileSet()
-	pkgs, err := parser.ParseFSDir(fset, fs, "/foo", nil, 0)
-	if err != nil || len(pkgs) != 1 {
-		t.Fatal(name+" : ParseFSDir failed:", err, len(pkgs))
-	}
-	bar := pkgs["main"]
-	b := exec.NewBuilder(nil)
-	_, noExecCtx, err := newPackage(b, bar, fset)
-	if err != nil || !noExecCtx {
-		t.Fatal(name+" :Compile failed:", err, noExecCtx)
-	}
-	code := b.Resolve()
-	ctx := exec.NewContext(code)
-	ctx.Exec(0, code.Len())
-	if v := ctx.Get(-1); v != nil {
-		t.Fatal(name+" :error:", v)
-	}
-	if v := ctx.Get(-2); v != len(results[len(results)-1]) {
-		t.Fatal(name+" :n:", v)
-	}
-	if len(wants) != len(results) {
-		t.Fatal(name+" exec fail , wants", wants, ",actually", results)
-	}
-	for i := 0; i < len(wants); i++ {
-		if wants[i]+"\n" != results[i] {
-			t.Fatal(name+" exec fail", i, "result wants", wants[i], ",actually", results[i])
-		}
-	}
-}
-
-// -----------------------------------------------------------------------------
-
-var fsTestForIncDecStmt = asttest.NewSingleFileFS("/foo", "bar.gop", `
-=======
 var testForIncDecStmt = `
->>>>>>> ae295161
 	a,b:=10,2
 	{a--;a--;a--}
 	{b++;b++;b++}
@@ -967,27 +913,262 @@
 }
 
 func TestGotoLabelStmt(t *testing.T) {
-<<<<<<< HEAD
-	for name, clause := range testGotoLabelClauses {
-		log.Info("===> TestGotoLabelStmt", name)
-		testSingleStmt(name, t, asttest.NewSingleFileFS("/foo", "bar.gop", clause.clause), clause.wants)
-	}
+	testScripts(t, "TestGotoLabelStmt", testGotoLabelClauses)
+}
+
+// -----------------------------------------------------------------------------
+
+var testRangeStmtWithBranchClauses = map[string]testData{
+	"range_with_continue": {clause: `
+					arr := [1,3,5,7]
+					sum := 0
+					for i,_:=range arr {
+						if arr[i]<5{
+							continue
+						}
+						sum+=arr[i]
+					}
+					println(sum)
+					`, want: "12\n"},
+	"range_with_break": {clause: `
+					arr := [1,3,5,7]
+					sum := 0
+					for i,_:=range arr {
+						if arr[i]>5{
+							break
+						}
+						sum+=arr[i]
+					}
+					println(sum)
+					`, want: "9\n"},
+
+	"range_with_continue_break": {clause: `
+					arr := [1,3,5,7]
+					sum := 0
+					for i,_:=range arr {
+						if arr[i]>5{
+							break
+						}
+						for j:=0;j<len(arr);j++{
+							if arr[j]<5{
+								continue
+							}
+							sum+=arr[j]
+						}
+					}
+					println(sum)
+					`, want: "36\n"},
+	"range_with_return_value": {clause: `
+					func foo() int{
+						arr := [1,2,3,4]
+						sum := 0
+						for i, _ <- arr {
+							if arr[i]>0{
+								return 1
+							}
+							sum+=arr[i]
+						}
+						return 0
+					}
+					println(foo())
+					`, want: "1\n"},
+	"range_with_only_return": {clause: `
+					func foo() {
+						arr := [1,2,3,4]
+						sum := 0
+						for i, _ <- arr {
+							if arr[i]>0{
+								println("1")
+								return 
+							}
+							sum+=arr[i]
+						}
+						println("0")
+						return 
+					}
+					foo()
+					`, want: "1\n"},
+}
+
+func TestRangeStmtWithBranch(t *testing.T) {
+	testScripts(t, "TestRangeStmtWithBranch", testRangeStmtWithBranchClauses)
+}
+
+// -----------------------------------------------------------------------------
+
+var testForPhraseWithBranchClauses = map[string]testData{
+	"for_phrase_with_continue": {clause: `
+					arr := [1,3,5,7]
+					sum := 0
+					for i, _ <- arr {
+						if arr[i]<5{
+							continue
+						}
+						sum+=arr[i]
+					}
+					println(sum)
+					`, want: "12\n"},
+	"for_phrase_with_break": {clause: `
+					arr := [1,3,5,7]
+					sum := 0
+					for i, _ <- arr {
+						if arr[i]>5{
+							break
+						}
+						sum+=arr[i]
+					}
+					println(sum)
+					`, want: "9\n"},
+	"for_phrase_with_continue_break": {clause: `
+					arr := [1,3,5,7]
+					sum := 0
+					for i, _ <- arr {
+						if arr[i]>5{
+							break
+						}
+						for j:=0;j<len(arr);j++{
+							if arr[j]<5{
+								continue
+							}
+							sum+=arr[j]
+						}
+					}
+					println(sum)
+					`, want: "36\n"},
+	"for_phrase_with_return_value": {clause: `
+					func foo() int{
+						arr := [1,2,3,4]
+						sum := 0
+						for i, _ <- arr {
+							if arr[i]>0{
+								return 1
+							}
+							sum+=arr[i]
+						}
+						return 0
+					}
+					println(foo())
+					`, want: "1\n"},
+	"for_phrase_with_only_return": {clause: `
+					func foo() {
+						arr := [1,2,3,4]
+						sum := 0
+						for i, _ <- arr {
+							if arr[i]>0{
+								println("1")
+								return 
+							}
+							sum+=arr[i]
+						}
+						println("0")
+						return 
+					}
+					foo()
+					`, want: "1\n"},
+}
+
+func TestForPhraseWithBranch(t *testing.T) {
+	testScripts(t, "TestForPhraseWithBranch", testForPhraseWithBranchClauses)
+}
+
+// -----------------------------------------------------------------------------
+
+var testRangeMapWithBranchClauses = map[string]testData{
+	"map_for_with_continue": {clause: `
+					arr := {1:1,2:3,3:5,4:7}
+					sum := 0
+					for i, _ <- arr {
+						if arr[i]<5{
+							continue
+						}
+						sum+=arr[i]
+					}
+					println(sum)
+					`, want: "12\n"},
+	"map_for_with_break": {clause: `
+					arr := {1:1,2:3,3:5,4:7}
+					sum := 0
+					for i, _ <- arr {
+						if arr[i]>0{
+							break
+						}
+						sum+=arr[i]
+					}
+					println(sum)
+					`, want: "0\n"},
+
+	"map_for_range_continue": {clause: `
+					arr := {1:1,2:3,3:5,4:7}
+					sum := 0
+					for i, _ <- arr {
+						if arr[i]<5{
+							continue
+						}
+						sum+=arr[i]
+					}
+					println(sum)
+					`, want: "12\n"},
+	"map_for_range_break": {clause: `
+					arr := {1:1,2:3,3:5,4:7}
+					sum := 0
+					for i, _ <- arr {
+						if arr[i]>0{
+							break
+						}
+						sum+=arr[i]
+					}
+					println(sum)
+					`, want: "0\n"},
+	"map_for_range_return_value": {clause: `
+					func foo() int{
+						arr := {1:1,2:3,3:5,4:7}
+						sum := 0
+						for i, _ <- arr {
+							if arr[i]>0{
+								return 1
+							}
+							sum+=arr[i]
+						}
+						return 0
+					}
+					println(foo())
+					`, want: "1\n"},
+	"map_for_range_only_return": {clause: `
+					func foo() {
+						arr := {1:1,2:3,3:5,4:7}
+						sum := 0
+						for i, _ <- arr {
+							if arr[i]>0{
+								println("1")
+								return 
+							}
+							sum+=arr[i]
+						}
+						println("0")
+						return 
+					}
+					foo()
+					`, want: "1\n"},
+}
+
+func TestMapForPhraseWithBranch(t *testing.T) {
+	testScripts(t, "TestMapForPhraseWithBranch", testRangeMapWithBranchClauses)
 }
 
 // -----------------------------------------------------------------------------
 
 var testDeferClauses = map[string]testData{
-	"func_in_defer_func": {`
+	"func_in_defer_func": {clause: `
 		defer println(println("hello world"))
 		println("test defer")
-		`, []string{"hello world", "test defer", "12 <nil>"}},
-	"func_in_defer_for": {`
+		`, want: "hello world\ntest defer\n12 <nil>\n"},
+	"func_in_defer_for": {clause: `
 		for i:=0;i<10;i++ {
 			defer println(i)
 		}
 		println("test defer")
-		`, []string{"test defer", "9", "8", "7", "6", "5", "4", "3", "2", "1", "0"}},
-	"multi_defer": {`
+		`, want: "test defer\n9\n8\n7\n6\n5\n4\n3\n2\n1\n0\n"},
+	"multi_defer": {clause: `
 	func test() {
 		defer func() {
 			println("Hello, test defer!")
@@ -1006,254 +1187,9 @@
 	}()
 	println("Hello, world!")
 	test()
-		`, []string{"Hello, world!", "Hello, test!", "Hello, test defer!", "Hello, defer3!", "Hello, defer2!", "Hello, defer1!"}},
+		`, want: "Hello, world!\nHello, test!\nHello, test defer!\nHello, defer3!\nHello, defer2!\nHello, defer1!\n"},
 }
 
 func TestDeferStmt(t *testing.T) {
-	for name, clause := range testDeferClauses {
-		log.Info("===> TestDeferStmt", name)
-		testSingleStmt(name, t, asttest.NewSingleFileFS("/foo", "bar.gop", clause.clause), clause.wants)
-	}
-=======
-	testScripts(t, "TestGotoLabelStmt", testGotoLabelClauses)
-}
-
-// -----------------------------------------------------------------------------
-
-var testRangeStmtWithBranchClauses = map[string]testData{
-	"range_with_continue": {clause: `
-					arr := [1,3,5,7]
-					sum := 0
-					for i,_:=range arr {
-						if arr[i]<5{
-							continue
-						}
-						sum+=arr[i]
-					}
-					println(sum)
-					`, want: "12\n"},
-	"range_with_break": {clause: `
-					arr := [1,3,5,7]
-					sum := 0
-					for i,_:=range arr {
-						if arr[i]>5{
-							break
-						}
-						sum+=arr[i]
-					}
-					println(sum)
-					`, want: "9\n"},
-
-	"range_with_continue_break": {clause: `
-					arr := [1,3,5,7]
-					sum := 0
-					for i,_:=range arr {
-						if arr[i]>5{
-							break
-						}
-						for j:=0;j<len(arr);j++{
-							if arr[j]<5{
-								continue
-							}
-							sum+=arr[j]
-						}
-					}
-					println(sum)
-					`, want: "36\n"},
-	"range_with_return_value": {clause: `
-					func foo() int{
-						arr := [1,2,3,4]
-						sum := 0
-						for i, _ <- arr {
-							if arr[i]>0{
-								return 1
-							}
-							sum+=arr[i]
-						}
-						return 0
-					}
-					println(foo())
-					`, want: "1\n"},
-	"range_with_only_return": {clause: `
-					func foo() {
-						arr := [1,2,3,4]
-						sum := 0
-						for i, _ <- arr {
-							if arr[i]>0{
-								println("1")
-								return 
-							}
-							sum+=arr[i]
-						}
-						println("0")
-						return 
-					}
-					foo()
-					`, want: "1\n"},
-}
-
-func TestRangeStmtWithBranch(t *testing.T) {
-	testScripts(t, "TestRangeStmtWithBranch", testRangeStmtWithBranchClauses)
-}
-
-// -----------------------------------------------------------------------------
-
-var testForPhraseWithBranchClauses = map[string]testData{
-	"for_phrase_with_continue": {clause: `
-					arr := [1,3,5,7]
-					sum := 0
-					for i, _ <- arr {
-						if arr[i]<5{
-							continue
-						}
-						sum+=arr[i]
-					}
-					println(sum)
-					`, want: "12\n"},
-	"for_phrase_with_break": {clause: `
-					arr := [1,3,5,7]
-					sum := 0
-					for i, _ <- arr {
-						if arr[i]>5{
-							break
-						}
-						sum+=arr[i]
-					}
-					println(sum)
-					`, want: "9\n"},
-	"for_phrase_with_continue_break": {clause: `
-					arr := [1,3,5,7]
-					sum := 0
-					for i, _ <- arr {
-						if arr[i]>5{
-							break
-						}
-						for j:=0;j<len(arr);j++{
-							if arr[j]<5{
-								continue
-							}
-							sum+=arr[j]
-						}
-					}
-					println(sum)
-					`, want: "36\n"},
-	"for_phrase_with_return_value": {clause: `
-					func foo() int{
-						arr := [1,2,3,4]
-						sum := 0
-						for i, _ <- arr {
-							if arr[i]>0{
-								return 1
-							}
-							sum+=arr[i]
-						}
-						return 0
-					}
-					println(foo())
-					`, want: "1\n"},
-	"for_phrase_with_only_return": {clause: `
-					func foo() {
-						arr := [1,2,3,4]
-						sum := 0
-						for i, _ <- arr {
-							if arr[i]>0{
-								println("1")
-								return 
-							}
-							sum+=arr[i]
-						}
-						println("0")
-						return 
-					}
-					foo()
-					`, want: "1\n"},
-}
-
-func TestForPhraseWithBranch(t *testing.T) {
-	testScripts(t, "TestForPhraseWithBranch", testForPhraseWithBranchClauses)
-}
-
-// -----------------------------------------------------------------------------
-
-var testRangeMapWithBranchClauses = map[string]testData{
-	"map_for_with_continue": {clause: `
-					arr := {1:1,2:3,3:5,4:7}
-					sum := 0
-					for i, _ <- arr {
-						if arr[i]<5{
-							continue
-						}
-						sum+=arr[i]
-					}
-					println(sum)
-					`, want: "12\n"},
-	"map_for_with_break": {clause: `
-					arr := {1:1,2:3,3:5,4:7}
-					sum := 0
-					for i, _ <- arr {
-						if arr[i]>0{
-							break
-						}
-						sum+=arr[i]
-					}
-					println(sum)
-					`, want: "0\n"},
-
-	"map_for_range_continue": {clause: `
-					arr := {1:1,2:3,3:5,4:7}
-					sum := 0
-					for i, _ <- arr {
-						if arr[i]<5{
-							continue
-						}
-						sum+=arr[i]
-					}
-					println(sum)
-					`, want: "12\n"},
-	"map_for_range_break": {clause: `
-					arr := {1:1,2:3,3:5,4:7}
-					sum := 0
-					for i, _ <- arr {
-						if arr[i]>0{
-							break
-						}
-						sum+=arr[i]
-					}
-					println(sum)
-					`, want: "0\n"},
-	"map_for_range_return_value": {clause: `
-					func foo() int{
-						arr := {1:1,2:3,3:5,4:7}
-						sum := 0
-						for i, _ <- arr {
-							if arr[i]>0{
-								return 1
-							}
-							sum+=arr[i]
-						}
-						return 0
-					}
-					println(foo())
-					`, want: "1\n"},
-	"map_for_range_only_return": {clause: `
-					func foo() {
-						arr := {1:1,2:3,3:5,4:7}
-						sum := 0
-						for i, _ <- arr {
-							if arr[i]>0{
-								println("1")
-								return 
-							}
-							sum+=arr[i]
-						}
-						println("0")
-						return 
-					}
-					foo()
-					`, want: "1\n"},
-}
-
-func TestMapForPhraseWithBranch(t *testing.T) {
-	testScripts(t, "TestMapForPhraseWithBranch", testRangeMapWithBranchClauses)
->>>>>>> ae295161
+	testScripts(t, "TestDeferStmt", testDeferClauses)
 }
--- conflicted
+++ resolved
@@ -867,7 +867,6 @@
 `)
 }
 
-<<<<<<< HEAD
 func TestErrClassFileGopx(t *testing.T) {
 	codeErrorTestEx(t, "main", "Rect.gopx",
 		`./Rect.gopx:3:2: cannot assign value to field in class file`, `
@@ -886,7 +885,9 @@
 )
 type A struct{}
 println "hello"
-=======
+`)
+}
+
 func TestErrVarInFunc(t *testing.T) {
 	codeErrorTest(t, `./bar.gop:6:10: too few arguments in call to set("box")
 	have (untyped string)
@@ -899,6 +900,5 @@
 	var a = set("box")
 	println(a)
 }
->>>>>>> ff2f7eab
 `)
 }
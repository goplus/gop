/*
 Copyright 2020 The GoPlus Authors (goplus.org)

 Licensed under the Apache License, Version 2.0 (the "License");
 you may not use this file except in compliance with the License.
 You may obtain a copy of the License at

     http://www.apache.org/licenses/LICENSE-2.0

 Unless required by applicable law or agreed to in writing, software
 distributed under the License is distributed on an "AS IS" BASIS,
 WITHOUT WARRANTIES OR CONDITIONS OF ANY KIND, either express or implied.
 See the License for the specific language governing permissions and
 limitations under the License.
*/

// Package cl compiles Go+ syntax trees (ast) into a backend code.
// For now the supported backends are `bytecode` and `golang`.
package cl

import (
	"reflect"

	"github.com/goplus/gop/ast"
	"github.com/goplus/gop/exec.spec"
	"github.com/goplus/gop/token"
	"github.com/qiniu/x/log"
)

// -----------------------------------------------------------------------------

type pkgCtx struct {
	exec.Package
	infer   exec.Stack
	builtin exec.GoPackage
	out     exec.Builder
	usedfns []*funcDecl
	pkg     *ast.Package
	fset    *token.FileSet
}

func newPkgCtx(out exec.Builder, pkg *ast.Package, fset *token.FileSet) *pkgCtx {
	pkgOut := out.GetPackage()
	builtin := pkgOut.FindGoPackage("")
	p := &pkgCtx{Package: pkgOut, builtin: builtin, out: out, pkg: pkg, fset: fset}
	p.infer.Init()
	return p
}

func (p *pkgCtx) code(v ast.Node) string {
	_, code := p.getCodeInfo(v)
	return code
}

func (p *pkgCtx) getCodeInfo(v ast.Node) (token.Position, string) {
	start, end := v.Pos(), v.End()
	pos := p.fset.Position(start)
	if f, ok := p.pkg.Files[pos.Filename]; ok {
		return pos, string(f.Code[pos.Offset : pos.Offset+int(end-start)])
	}
	log.Panicln("pkgCtx.getCodeInfo failed: file not found -", pos.Filename)
	return pos, ""
}

func (p *pkgCtx) use(f *funcDecl) {
	if f.used {
		return
	}
	p.usedfns = append(p.usedfns, f)
	f.used = true
}

func (p *pkgCtx) resolveFuncs() {
	for {
		n := len(p.usedfns)
		if n == 0 {
			break
		}
		f := p.usedfns[n-1]
		p.usedfns = p.usedfns[:n-1]
		f.Compile()
	}
}

type fileCtx struct {
	*blockCtx // it's global blockCtx
	imports   map[string]string
}

func newFileCtx(block *blockCtx) *fileCtx {
	return &fileCtx{blockCtx: block, imports: make(map[string]string)}
}

// -----------------------------------------------------------------------------

type funcCtx struct {
	fun          exec.FuncInfo
	labels       map[string]*flowLabel
	currentFlow  *flowCtx
	currentLabel *ast.LabeledStmt
}

func newFuncCtx(fun exec.FuncInfo) *funcCtx {
	return &funcCtx{labels: map[string]*flowLabel{}, fun: fun}
}

type flowLabel struct {
	ctx *blockCtx
	exec.Label
	jumps []*blockCtx
}

type flowCtx struct {
	parent    *flowCtx
	name      string
	postLabel exec.Label
	doneLabel exec.Label
}

func (fc *funcCtx) nextFlow(post, done exec.Label, name string) {
	fc.currentFlow = &flowCtx{
		parent:    fc.currentFlow,
		name:      name,
		postLabel: post,
		doneLabel: done,
	}
}

func (fc *funcCtx) getBreakLabel(labelName string) (label exec.Label, rangeFor bool) {
	if fc.currentFlow == nil {
		return nil, false
	}
	if fc.currentFlow.postLabel == nil && fc.currentFlow.doneLabel == nil {
		return nil, true
	}
	for i := fc.currentFlow; i != nil; i = i.parent {
		if i.doneLabel != nil {
			if labelName == "" || i.name == labelName {
				return i.doneLabel, false
			}
		}
	}
	return nil, false
}

func (fc *funcCtx) getContinueLabel(labelName string) (label exec.Label, rangeFor bool) {
	if fc.currentFlow == nil {
		return nil, false
	}
	if fc.currentFlow.postLabel == nil && fc.currentFlow.doneLabel == nil {
		return nil, true
	}
	for i := fc.currentFlow; i != nil; i = i.parent {
		if i.postLabel != nil {
			if labelName == "" || i.name == labelName {
				return i.postLabel, false
			}
		}
	}
	return nil, false
}

func (fc *funcCtx) checkLabels() {
	for name, fl := range fc.labels {
		if fl.ctx == nil {
			log.Panicf("label %s not defined\n", name)
		}
		if !checkLabel(fl) {
			log.Panicf("goto %s jumps into illegal block\n", name)
		}
	}
	fc.labels = map[string]*flowLabel{}
}

func checkLabel(fl *flowLabel) bool {
	to := fl.ctx
	for _, j := range fl.jumps {
		if !j.canJmpTo(to) {
			return false
		}
	}
	return true
}

type blockCtx struct {
	*pkgCtx
	*funcCtx
<<<<<<< HEAD
	file            *fileCtx
	parent          *blockCtx
	syms            map[string]iSymbol
	noExecCtx       bool
	takeAddr        bool
	checkFlag       bool
	checkLoadAddr   bool
	fieldStructType reflect.Type
	fieldIndex      []int
	fieldExprX      func()
}

func (ctx *blockCtx) resetFieldVar(v reflect.Type) {
	ctx.fieldStructType = v
	ctx.fieldIndex = nil
	ctx.fieldExprX = nil
=======
	file           *fileCtx
	parent         *blockCtx
	syms           map[string]iSymbol
	noExecCtx      bool
	takeAddr       bool
	checkFlag      bool
	checkArrayAddr bool
	fieldVar       interface{}
	fieldIndex     []int
	fieldExprX     func()
>>>>>>> 1b9df622
}

// function block ctx
func newExecBlockCtx(parent *blockCtx) *blockCtx {
	return &blockCtx{
		pkgCtx:    parent.pkgCtx,
		file:      parent.file,
		parent:    parent,
		syms:      make(map[string]iSymbol),
		noExecCtx: false,
	}
}

// normal block ctx, eg. if/switch/for/etc.
func newNormBlockCtx(parent *blockCtx) *blockCtx {
	return newNormBlockCtxEx(parent, true)
}

func newNormBlockCtxEx(parent *blockCtx, noExecCtx bool) *blockCtx {
	return &blockCtx{
		pkgCtx:    parent.pkgCtx,
		file:      parent.file,
		parent:    parent,
		funcCtx:   parent.funcCtx,
		syms:      make(map[string]iSymbol),
		noExecCtx: noExecCtx,
	}
}

// global block ctx
func newGblBlockCtx(pkg *pkgCtx) *blockCtx {
	return &blockCtx{
		pkgCtx:    pkg,
		parent:    nil,
		syms:      make(map[string]iSymbol),
		noExecCtx: true,
		funcCtx:   newFuncCtx(nil),
	}
}

func (p *blockCtx) resetFieldVar(v interface{}) {
	p.fieldVar = v
	p.fieldIndex = nil
	p.fieldExprX = nil
}

func (p *blockCtx) requireLabel(name string) exec.Label {
	fl := p.labels[name]
	if fl == nil {
		fl = &flowLabel{
			Label: p.NewLabel(name),
		}
		p.labels[name] = fl
	}
	fl.jumps = append(fl.jumps, p)
	return fl.Label
}

func (p *blockCtx) defineLabel(name string) exec.Label {
	fl, ok := p.labels[name]
	if ok {
		if fl.ctx != nil {
			log.Panicf("label %s already defined at other position \n", name)
		}
		fl.ctx = p
	} else {
		fl = &flowLabel{
			ctx:   p,
			Label: p.NewLabel(name),
		}
		p.labels[name] = fl
	}
	return fl.Label
}

func (p *blockCtx) canJmpTo(to *blockCtx) bool {
	for from := p; from != nil; from = from.parent {
		if from == to {
			return true
		}
	}
	return false
}

func (p *blockCtx) getNestDepth() (nestDepth uint32) {
	for {
		if !p.noExecCtx {
			nestDepth++
		}
		if p = p.parent; p == nil {
			return
		}
	}
}

func (p *blockCtx) exists(name string) (ok bool) {
	if _, ok = p.syms[name]; ok {
		return
	}
	if p.parent == nil { // it's global blockCtx
		_, ok = p.file.imports[name]
	}
	return
}

func (p *blockCtx) find(name string) (sym interface{}, ok bool) {
	ctx := p
	for ; p != nil; p = p.parent {
		if sym, ok = p.syms[name]; ok {
			return
		}
	}
	sym, ok = ctx.file.imports[name]
	return
}

func (p *blockCtx) findType(name string) (decl *typeDecl, err error) {
	v, ok := p.find(name)
	if !ok {
		return nil, ErrNotFound
	}
	if decl, ok = v.(*typeDecl); ok {
		return
	}
	return nil, ErrSymbolNotType
}

func (p *blockCtx) findFunc(name string) (addr *funcDecl, err error) {
	v, ok := p.find(name)
	if !ok {
		return nil, ErrNotFound
	}
	if addr, ok = v.(*funcDecl); ok {
		return
	}
	return nil, ErrSymbolNotFunc
}

// getCtxVar finds a var in currentCtx only
func (p *blockCtx) getCtxVar(name string) (addr iVar, err error) {
	v, ok := p.syms[name]
	if !ok {
		return nil, ErrNotFound
	}
	if addr, ok = v.(iVar); ok {
		return
	}
	return nil, ErrSymbolNotVariable
}

func (p *blockCtx) findVar(name string) (addr iVar, err error) {
	v, ok := p.find(name)
	if !ok {
		return nil, ErrNotFound
	}
	if addr, ok = v.(iVar); ok {
		return
	}
	return nil, ErrSymbolNotVariable
}

func (p *blockCtx) insertFuncVars(in []reflect.Type, args []string, rets []exec.Var) {
	n := len(args)
	if n > 0 {
		for i := n - 1; i >= 0; i-- {
			name := args[i]
			if name == "" { // unnamed argument
				continue
			}
			if p.exists(name) {
				log.Panicln("insertStkVars failed: symbol exists -", name)
			}
			p.syms[name] = &stackVar{index: int32(i - n), typ: in[i]}
		}
	}
	for _, ret := range rets {
		if ret.IsUnnamedOut() {
			continue
		}
		p.syms[ret.Name()] = &execVar{ret}
	}
}

func (p *blockCtx) insertVar(name string, typ reflect.Type, inferOnly ...bool) *execVar {
	if p.exists(name) {
		log.Panicln("insertVar failed: symbol exists -", name)
	}
	v := p.NewVar(typ, name)
	if inferOnly == nil {
		p.out.DefineVar(v)
	}
	ev := &execVar{v}
	p.syms[name] = ev
	return ev
}

func (p *blockCtx) insertFunc(name string, fun *funcDecl) {
	if p.exists(name) {
		log.Panicln("insertFunc failed: symbol exists -", name)
	}
	p.syms[name] = fun
}

func (p *blockCtx) insertMethod(typeName, methodName string, method *methodDecl) {
	if p.parent != nil {
		log.Panicln("insertMethod failed: unexpected - non global method declaration?")
	}
	typ, err := p.findType(typeName)
	if err == ErrNotFound {
		typ = new(typeDecl)
		p.syms[typeName] = typ
	} else if err != nil {
		log.Panicln("insertMethod failed:", err)
	} else if typ.Alias {
		log.Panicln("insertMethod failed: alias?")
	}
	if typ.Methods == nil {
		typ.Methods = map[string]*methodDecl{methodName: method}
	} else {
		if _, ok := typ.Methods[methodName]; ok {
			log.Panicln("insertMethod failed: method exists -", typeName, methodName)
		}
		typ.Methods[methodName] = method
	}
}

// -----------------------------------------------------------------------------<|MERGE_RESOLUTION|>--- conflicted
+++ resolved
@@ -185,7 +185,6 @@
 type blockCtx struct {
 	*pkgCtx
 	*funcCtx
-<<<<<<< HEAD
 	file            *fileCtx
 	parent          *blockCtx
 	syms            map[string]iSymbol
@@ -198,24 +197,6 @@
 	fieldExprX      func()
 }
 
-func (ctx *blockCtx) resetFieldVar(v reflect.Type) {
-	ctx.fieldStructType = v
-	ctx.fieldIndex = nil
-	ctx.fieldExprX = nil
-=======
-	file           *fileCtx
-	parent         *blockCtx
-	syms           map[string]iSymbol
-	noExecCtx      bool
-	takeAddr       bool
-	checkFlag      bool
-	checkArrayAddr bool
-	fieldVar       interface{}
-	fieldIndex     []int
-	fieldExprX     func()
->>>>>>> 1b9df622
-}
-
 // function block ctx
 func newExecBlockCtx(parent *blockCtx) *blockCtx {
 	return &blockCtx{
@@ -254,10 +235,10 @@
 	}
 }
 
-func (p *blockCtx) resetFieldVar(v interface{}) {
-	p.fieldVar = v
-	p.fieldIndex = nil
-	p.fieldExprX = nil
+func (ctx *blockCtx) resetFieldVar(v reflect.Type) {
+	ctx.fieldStructType = v
+	ctx.fieldIndex = nil
+	ctx.fieldExprX = nil
 }
 
 func (p *blockCtx) requireLabel(name string) exec.Label {

/*
 Copyright 2020 The GoPlus Authors (goplus.org)

 Licensed under the Apache License, Version 2.0 (the "License");
 you may not use this file except in compliance with the License.
 You may obtain a copy of the License at

     http://www.apache.org/licenses/LICENSE-2.0

 Unless required by applicable law or agreed to in writing, software
 distributed under the License is distributed on an "AS IS" BASIS,
 WITHOUT WARRANTIES OR CONDITIONS OF ANY KIND, either express or implied.
 See the License for the specific language governing permissions and
 limitations under the License.
*/

// Package exec defines the specification of a Go+ backend.
package exec

import (
	"reflect"

	"github.com/qiniu/x/errors"
)

// -----------------------------------------------------------------------------

// Var represents a variable.
type Var interface {
	// Name returns the variable name.
	Name() string

	// Type returns the variable type.
	Type() reflect.Type

	// IsUnnamedOut returns if variable unnamed or not.
	IsUnnamedOut() bool
}

// Label represents a label.
type Label interface {
	// Name returns the label name.
	Name() string
}

type Instr interface {
	// The val of instr
	Val() interface{}
}

// Reserved represents a reserved instruction position.
type Reserved int

// InvalidReserved is an invalid reserved position.
const InvalidReserved Reserved = -1

// Push instr
func (p Reserved) Push(b Builder, val interface{}) {
	b.ReservedAsPush(p, val)
}

<<<<<<< HEAD
func (p Reserved) Set(b Builder, instr Instr) {
	b.ReservedAsInstr(p, instr)
}
=======
// BreakAsReturn
const BreakAsReturn = -2

// ContinueAsReturn
const ContinueAsReturn = -3
>>>>>>> ae295161

// ForPhrase represents a for range phrase.
type ForPhrase interface {
}

// Comprehension represents a list/map comprehension.
type Comprehension interface {
}

// FuncInfo represents a Go+ function information.
type FuncInfo interface {
	// Name returns the function name.
	Name() string

	// Type returns type of this function.
	Type() reflect.Type

	// Args sets argument types of a Go+ function.
	Args(in ...reflect.Type) FuncInfo

	// Vargs sets argument types of a variadic Go+ function.
	Vargs(in ...reflect.Type) FuncInfo

	// Return sets return types of a Go+ function.
	Return(out ...Var) FuncInfo

	// NumIn returns a function's input parameter count.
	NumIn() int

	// NumOut returns a function's output parameter count.
	NumOut() int

	// Out returns the type of a function type's i'th output parameter.
	// It panics if i is not in the range [0, NumOut()).
	Out(i int) Var

	// IsVariadic returns if this function is variadic or not.
	IsVariadic() bool

	// IsUnnamedOut returns if function results unnamed or not.
	IsUnnamedOut() bool
}

// JmpCond represents condition of Jmp intruction.
type JmpCond uint32

const (
	// JcFalse - JmpIfFalse
	JcFalse JmpCond = 0
	// JcTrue - JmpIfTrue
	JcTrue JmpCond = 1
	// JcNil - JmpIfNil
	JcNil JmpCond = 2
	// JcNotNil - JmpIfNotNil
	JcNotNil JmpCond = 3
)

// SymbolKind represents symbol kind.
type SymbolKind uint32

const (
	// SymbolVar - variable
	SymbolVar SymbolKind = 0
	// SymbolFunc - function
	SymbolFunc SymbolKind = 1
	// SymbolFuncv - variadic function
	SymbolFuncv SymbolKind = 2
)

// GoFuncAddr represents a Go function address.
type GoFuncAddr uint32

// GoFuncvAddr represents a variadic Go function address.
type GoFuncvAddr uint32

// GoVarAddr represents a variadic Go variable address.
type GoVarAddr uint32

// GoPackage represents a Go package.
type GoPackage interface {
	PkgPath() string

	// Find lookups a symbol by specified its name.
	Find(name string) (addr uint32, kind SymbolKind, ok bool)

	// FindFunc lookups a Go function by name.
	FindFunc(name string) (addr GoFuncAddr, ok bool)

	// FindFuncv lookups a Go function by name.
	FindFuncv(name string) (addr GoFuncvAddr, ok bool)

	// FindType lookups a Go type by name.
	FindType(name string) (typ reflect.Type, ok bool)

	// FindConst lookups a Go constant by name.
	FindConst(name string) (ci *GoConstInfo, ok bool)
}

// GoSymInfo represents a Go symbol (function or variable) information.
type GoSymInfo struct {
	Pkg  GoPackage
	Name string
	This interface{} // address of this symbol
}

// GoFuncInfo represents a Go function information.
type GoFuncInfo = GoSymInfo

// GoVarInfo represents a Go variable information.
type GoVarInfo = GoSymInfo

// A Code represents generated instructions to execute.
type Code interface {
	// Len returns code length.
	Len() int
}

// Builder represents a executing byte code generator.
type Builder interface {
	// Push instr
	Push(val interface{}) Builder

	// Pop instr
	Pop(n int) Builder

	// BuiltinOp instr
	BuiltinOp(kind Kind, op Operator) Builder

	// Label defines a label to jmp here.
	Label(l Label) Builder

	// Jmp instr
	Jmp(l Label) Builder

	// JmpIf instr
	JmpIf(cond JmpCond, l Label) Builder

	// CaseNE instr
	CaseNE(l Label, arity int) Builder

	// Default instr
	Default() Builder

	// WrapIfErr instr
	WrapIfErr(nret int, l Label) Builder

	// ErrWrap instr
	ErrWrap(nret int, retErr Var, frame *errors.Frame, narg int) Builder

	// ForPhrase instr
	ForPhrase(f ForPhrase, key, val Var, hasExecCtx ...bool) Builder

	// FilterForPhrase instr
	FilterForPhrase(f ForPhrase) Builder

	// EndForPhrase instr
	EndForPhrase(f ForPhrase) Builder

	// ListComprehension instr
	ListComprehension(c Comprehension) Builder

	// MapComprehension instr
	MapComprehension(c Comprehension) Builder

	// EndComprehension instr
	EndComprehension(c Comprehension) Builder

	// Closure instr
	Closure(fun FuncInfo) Builder

	// GoClosure instr
	GoClosure(fun FuncInfo) Builder

	// CallClosure instr
	CallClosure(nexpr, arity int, ellipsis bool) Builder

	// CallGoClosure instr
	CallGoClosure(nexpr, arity int, ellipsis bool) Builder

	// CallFunc instr
	CallFunc(fun FuncInfo, nexpr int) Builder

	// CallFuncv instr
	CallFuncv(fun FuncInfo, nexpr, arity int) Builder

	// CallGoFunc instr
	CallGoFunc(fun GoFuncAddr, nexpr int) Builder

	// CallGoFuncv instr
	CallGoFuncv(fun GoFuncvAddr, nexpr, arity int) Builder

	// DefineFunc instr
	DefineFunc(fun FuncInfo) Builder

	// Return instr
	Return(n int32) Builder

	// Load instr
	Load(idx int32) Builder

	// Store instr
	Store(idx int32) Builder

	// EndFunc instr
	EndFunc(fun FuncInfo) Builder

	// DefineVar defines variables.
	DefineVar(vars ...Var) Builder

	// InCurrentCtx returns if a variable is in current context or not.
	InCurrentCtx(v Var) bool

	// LoadVar instr
	LoadVar(v Var) Builder

	// StoreVar instr
	StoreVar(v Var) Builder

	// AddrVar instr
	AddrVar(v Var) Builder

	// LoadGoVar instr
	LoadGoVar(addr GoVarAddr) Builder

	// StoreGoVar instr
	StoreGoVar(addr GoVarAddr) Builder

	// AddrGoVar instr
	AddrGoVar(addr GoVarAddr) Builder

	// AddrOp instr
	AddrOp(kind Kind, op AddrOperator) Builder

	// Append instr
	Append(typ reflect.Type, arity int) Builder

	// MakeArray instr
	MakeArray(typ reflect.Type, arity int) Builder

	// MakeMap instr
	MakeMap(typ reflect.Type, arity int) Builder

	// Make instr
	Make(typ reflect.Type, arity int) Builder

	// MapIndex instr
	MapIndex() Builder

	// SetMapIndex instr
	SetMapIndex() Builder

	// Index instr
	Index(idx int) Builder

	// SetIndex instr
	SetIndex(idx int) Builder

	// Slice instr
	Slice(i, j int) Builder

	// Slice3 instr
	Slice3(i, j, k int) Builder

	// TypeCast instr
	TypeCast(from, to reflect.Type) Builder

	// GoBuiltin instr
	GoBuiltin(typ reflect.Type, op GoBuiltin) Builder

	// Zero instr
	Zero(typ reflect.Type) Builder

	// StartStmt emit a `StartStmt` event.
	StartStmt(stmt interface{}) interface{}

	// EndStmt emit a `EndStmt` event.
	EndStmt(stmt, start interface{}) Builder

	// Reserve reserves an instruction.
	Reserve() Reserved

	// ReservedAsPush sets Reserved as Push(v)
	ReservedAsPush(r Reserved, v interface{})

	// ReservedAsInstr set Reserved as instr
	ReservedAsInstr(r Reserved, instr Instr)

	// GetPackage returns the Go+ package that the Builder works for.
	GetPackage() Package

	// Resolve resolves all unresolved labels/functions/consts/etc.
	Resolve() Code

	// Defer instr
	Defer(start, end Label) Instr
}

// Package represents a Go+ package.
type Package interface {
	// NewVar creates a variable instance.
	NewVar(typ reflect.Type, name string) Var

	// NewLabel creates a label object.
	NewLabel(name string) Label

	// NewForPhrase creates a new ForPhrase instance.
	NewForPhrase(in reflect.Type) ForPhrase

	// NewComprehension creates a new Comprehension instance.
	NewComprehension(out reflect.Type) Comprehension

	// NewFunc creates a Go+ function.
	NewFunc(name string, nestDepth uint32) FuncInfo

	// FindGoPackage lookups a Go package by pkgPath. It returns nil if not found.
	FindGoPackage(pkgPath string) GoPackage

	// GetGoFuncType returns a Go function's type.
	GetGoFuncType(addr GoFuncAddr) reflect.Type

	// GetGoFuncvType returns a Go function's type.
	GetGoFuncvType(addr GoFuncvAddr) reflect.Type

	// GetGoFuncInfo returns a Go function's information.
	GetGoFuncInfo(addr GoFuncAddr) *GoFuncInfo

	// GetGoFuncvInfo returns a Go function's information.
	GetGoFuncvInfo(addr GoFuncvAddr) *GoFuncInfo

	// GetGoVarInfo returns a Go variable's information.
	GetGoVarInfo(addr GoVarAddr) *GoVarInfo
}

// -----------------------------------------------------------------------------<|MERGE_RESOLUTION|>--- conflicted
+++ resolved
@@ -59,17 +59,15 @@
 	b.ReservedAsPush(p, val)
 }
 
-<<<<<<< HEAD
 func (p Reserved) Set(b Builder, instr Instr) {
 	b.ReservedAsInstr(p, instr)
 }
-=======
+
 // BreakAsReturn
 const BreakAsReturn = -2
 
 // ContinueAsReturn
 const ContinueAsReturn = -3
->>>>>>> ae295161
 
 // ForPhrase represents a for range phrase.
 type ForPhrase interface {

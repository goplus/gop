--- conflicted
+++ resolved
@@ -163,7 +163,7 @@
 	pkgs, err := parser.ParseDirEx(fset, dir, parser.Config{
 		ClassKind: mod.ClassKind,
 		Filter:    conf.Filter,
-		Mode:      parser.ParseComments | parser.SaveAbsFile,
+		Mode:      parser.ParseComments,
 	})
 	if err != nil {
 		return
@@ -183,22 +183,12 @@
 
 	var pkgTest *ast.Package
 	var clConf = &cl.Config{
-<<<<<<< HEAD
-		WorkingDir:  dir,
-		Fset:        fset,
-		Importer:    imp,
-		LookupClass: mod.LookupClass,
-		LookupPub:   c2go.LookupPub(mod),
-	}
-	if mod.IsValid() {
-		clConf.RelativeBase = mod.Root()
-=======
 		Fset:         fset,
+		WorkingDir:   dir,
 		RelativeBase: relativeBaseOf(mod),
 		Importer:     imp,
 		LookupClass:  mod.LookupClass,
 		LookupPub:    c2go.LookupPub(mod),
->>>>>>> 016e1df7
 	}
 
 	for name, pkg := range pkgs {
@@ -259,7 +249,7 @@
 	if fset == nil {
 		fset = token.NewFileSet()
 	}
-	pkgs, err := parser.ParseFiles(fset, files, parser.ParseComments|parser.SaveAbsFile)
+	pkgs, err := parser.ParseFiles(fset, files, parser.ParseComments)
 	if err != nil {
 		err = errors.NewWith(err, `parser.ParseFiles(fset, files, parser.ParseComments)`, -2, "parser.ParseFiles", fset, files, parser.ParseComments)
 		return
@@ -284,9 +274,6 @@
 			LookupClass:  mod.LookupClass,
 			LookupPub:    c2go.LookupPub(mod),
 		}
-		if mod.IsValid() {
-			clConf.RelativeBase = mod.Root()
-		}
 		out, err = cl.NewPackage("", pkg, clConf)
 		if err != nil {
 			if conf.IgnoreNotatedError {

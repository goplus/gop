/*
 * Copyright (c) 2022 The GoPlus Authors (goplus.org). All rights reserved.
 *
 * Licensed under the Apache License, Version 2.0 (the "License");
 * you may not use this file except in compliance with the License.
 * You may obtain a copy of the License at
 *
 *     http://www.apache.org/licenses/LICENSE-2.0
 *
 * Unless required by applicable law or agreed to in writing, software
 * distributed under the License is distributed on an "AS IS" BASIS,
 * WITHOUT WARRANTIES OR CONDITIONS OF ANY KIND, either express or implied.
 * See the License for the specific language governing permissions and
 * limitations under the License.
 */

package gop

import (
	"fmt"
	"go/types"
	"io/fs"
	"os"
	"strings"
	"syscall"

	"github.com/goplus/gop/ast"
	"github.com/goplus/gop/cl"
	"github.com/goplus/gop/parser"
	"github.com/goplus/gop/token"
	"github.com/goplus/gop/x/c2go"
	"github.com/goplus/gop/x/gopenv"
	"github.com/goplus/gox"
	"github.com/goplus/mod/env"
	"github.com/goplus/mod/gopmod"
	"github.com/qiniu/x/errors"
)

var (
	ErrNotFound      = syscall.ENOENT
	ErrIgnoreNotated = errors.New("notated error ignored")
)

// NotFound returns if cause err is ErrNotFound or not
func NotFound(err error) bool {
	return errors.Err(err) == ErrNotFound
}

// IgnoreNotated returns if cause err is ErrIgnoreNotated or not.
func IgnoreNotated(err error) bool {
	return errors.Err(err) == ErrIgnoreNotated
}

// ErrorPos returns where the error occurs.
func ErrorPos(err error) token.Pos {
	switch v := err.(type) {
	case *gox.CodeError:
		return v.Pos
	case *gox.MatchError:
		return v.Pos()
	case *gox.ImportError:
		return v.Pos
	}
	return token.NoPos
}

func ignNotatedErrs(err error, pkg *ast.Package, fset *token.FileSet) error {
	switch v := err.(type) {
	case errors.List:
		var ret errors.List
		for _, e := range v {
			if isNotatedErr(e, pkg, fset) {
				continue
			}
			ret = append(ret, e)
		}
		if len(ret) == 0 {
			return ErrIgnoreNotated
		}
		return ret
	default:
		if isNotatedErr(err, pkg, fset) {
			return ErrIgnoreNotated
		}
		return err
	}
}

func isNotatedErr(err error, pkg *ast.Package, fset *token.FileSet) (notatedErr bool) {
	pos := ErrorPos(err)
	f := fset.File(pos)
	if f == nil {
		return
	}
	gopf, ok := pkg.Files[f.Name()]
	if !ok {
		return
	}
	lines := token.Lines(f)
	i := f.Line(pos) - 1 // base 0
	start := lines[i]
	var end int
	if i+1 < len(lines) {
		end = lines[i+1]
	} else {
		end = f.Size()
	}
	text := string(gopf.Code[start:end])
	commentOff := strings.Index(text, "//")
	if commentOff < 0 {
		return
	}
	return strings.Contains(text[commentOff+2:], "compile error:")
}

// -----------------------------------------------------------------------------

type Config struct {
	Gop      *env.Gop
	Fset     *token.FileSet
	Filter   func(fs.FileInfo) bool
	Importer types.Importer

	IgnoreNotatedError bool
}

func LoadMod(dir string) (mod *gopmod.Module, err error) {
	mod, err = gopmod.Load(dir)
	if err != nil && !NotFound(err) {
		err = errors.NewWith(err, `gopmod.Load(dir, 0)`, -2, "gopmod.Load", dir, 0)
		return
	}
	if mod != nil {
		err = mod.ImportClasses()
		if err != nil {
			err = errors.NewWith(err, `mod.RegisterClasses()`, -2, "(*gopmod.Module).RegisterClasses", mod)
		}
		return
	}
	return gopmod.Default, nil
}

// -----------------------------------------------------------------------------

func LoadDir(dir string, conf *Config, genTestPkg bool, promptGenGo ...bool) (out, test *gox.Package, err error) {
	mod, err := LoadMod(dir)
	if err != nil {
		return
	}

	if conf == nil {
		conf = new(Config)
	}
	fset := conf.Fset
	if fset == nil {
		fset = token.NewFileSet()
	}
	pkgs, err := parser.ParseDirEx(fset, dir, parser.Config{
		ClassKind: mod.ClassKind,
		Filter:    conf.Filter,
		Mode:      parser.ParseComments | parser.SaveAbsFile,
	})
	if err != nil {
		return
	}
	if len(pkgs) == 0 {
		return nil, nil, ErrNotFound
	}

	imp := conf.Importer
	if imp == nil {
		gop := conf.Gop
		if gop == nil {
			gop = gopenv.Get()
		}
		imp = NewImporter(mod, gop, fset)
	}

	var pkgTest *ast.Package
	var clConf = &cl.Config{
		Fset:         fset,
		RelativeBase: relativeBaseOf(mod),
		Importer:     imp,
		LookupClass:  mod.LookupClass,
		LookupPub:    c2go.LookupPub(mod),
	}

	for name, pkg := range pkgs {
		if strings.HasSuffix(name, "_test") {
			if pkgTest != nil {
				return nil, nil, ErrMultiTestPackges
			}
			pkgTest = pkg
			continue
		}
		if out != nil {
			return nil, nil, ErrMultiPackges
		}
		if len(pkg.Files) == 0 { // no Go+ source files
			continue
		}
		if promptGenGo != nil && promptGenGo[0] {
			fmt.Fprintln(os.Stderr, "GenGo", dir, "...")
		}
		out, err = cl.NewPackage("", pkg, clConf)
		if err != nil {
			if conf.IgnoreNotatedError {
				err = ignNotatedErrs(err, pkg, fset)
			}
			return
		}
	}
	if out == nil {
		return nil, nil, ErrNotFound
	}
	if pkgTest != nil && genTestPkg {
		test, err = cl.NewPackage("", pkgTest, clConf)
	}
	return
}

func relativeBaseOf(mod *gopmod.Module) string {
	if mod.IsValid() {
		return mod.Root()
	}
	dir, _ := os.Getwd()
	return dir
}

// -----------------------------------------------------------------------------

func LoadFiles(dir string, files []string, conf *Config) (out *gox.Package, err error) {
	mod, err := LoadMod(dir)
	if err != nil {
		err = errors.NewWith(err, `LoadMod(dir)`, -2, "gop.LoadMod", dir)
		return
	}

	if conf == nil {
		conf = new(Config)
	}
	fset := conf.Fset
	if fset == nil {
		fset = token.NewFileSet()
	}
<<<<<<< HEAD
	gop := conf.Gop
	if gop == nil {
		gop = gopenv.Get()
	}
	mod, err := LoadMod("", gop, conf)
	if err != nil {
		err = errors.NewWith(err, `loadMod("", gop, conf)`, -2, "gop.loadMod", "", gop, conf)
		return
	}

	pkgs, err := parser.ParseFiles(fset, files, parser.ParseComments|parser.SaveAbsFile)
=======
	pkgs, err := parser.ParseFiles(fset, files, parser.ParseComments)
>>>>>>> a0d4066f
	if err != nil {
		err = errors.NewWith(err, `parser.ParseFiles(fset, files, parser.ParseComments)`, -2, "parser.ParseFiles", fset, files, parser.ParseComments)
		return
	}
	if len(pkgs) != 1 {
		err = errors.NewWith(ErrMultiPackges, `len(pkgs) != 1`, -1, "!=", len(pkgs), 1)
		return
	}
	gop := conf.Gop
	if gop == nil {
		gop = gopenv.Get()
	}
	for _, pkg := range pkgs {
		imp := conf.Importer
		if imp == nil {
			imp = NewImporter(mod, gop, fset)
		}
		clConf := &cl.Config{
			Fset:         fset,
			RelativeBase: relativeBaseOf(mod),
			Importer:     imp,
			LookupClass:  mod.LookupClass,
			LookupPub:    c2go.LookupPub(mod),
		}
		out, err = cl.NewPackage("", pkg, clConf)
		if err != nil {
			if conf.IgnoreNotatedError {
				err = ignNotatedErrs(err, pkg, fset)
			}
		}
		break
	}
	return
}

// -----------------------------------------------------------------------------

var (
	ErrMultiPackges     = errors.New("multiple packages")
	ErrMultiTestPackges = errors.New("multiple test packages")
)

// -----------------------------------------------------------------------------<|MERGE_RESOLUTION|>--- conflicted
+++ resolved
@@ -243,21 +243,7 @@
 	if fset == nil {
 		fset = token.NewFileSet()
 	}
-<<<<<<< HEAD
-	gop := conf.Gop
-	if gop == nil {
-		gop = gopenv.Get()
-	}
-	mod, err := LoadMod("", gop, conf)
-	if err != nil {
-		err = errors.NewWith(err, `loadMod("", gop, conf)`, -2, "gop.loadMod", "", gop, conf)
-		return
-	}
-
 	pkgs, err := parser.ParseFiles(fset, files, parser.ParseComments|parser.SaveAbsFile)
-=======
-	pkgs, err := parser.ParseFiles(fset, files, parser.ParseComments)
->>>>>>> a0d4066f
 	if err != nil {
 		err = errors.NewWith(err, `parser.ParseFiles(fset, files, parser.ParseComments)`, -2, "parser.ParseFiles", fset, files, parser.ParseComments)
 		return

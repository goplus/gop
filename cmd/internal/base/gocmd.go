/*
 * Copyright (c) 2021 The GoPlus Authors (goplus.org). All rights reserved.
 *
 * Licensed under the Apache License, Version 2.0 (the "License");
 * you may not use this file except in compliance with the License.
 * You may obtain a copy of the License at
 *
 *     http://www.apache.org/licenses/LICENSE-2.0
 *
 * Unless required by applicable law or agreed to in writing, software
 * distributed under the License is distributed on an "AS IS" BASIS,
 * WITHOUT WARRANTIES OR CONDITIONS OF ANY KIND, either express or implied.
 * See the License for the specific language governing permissions and
 * limitations under the License.
 */

package base

import (
	"flag"
	"fmt"
	"log"
	"os"
	"os/exec"
	"path/filepath"
	"strings"

	"github.com/goplus/gop/cl"
	"github.com/goplus/gop/cmd/gengo"
)

// SkipSwitches skips all switches and returns non-switch arguments.
func SkipSwitches(args []string, f *flag.FlagSet) []string {
	out := make([]string, 0, len(args))
	for _, arg := range args {
		if strings.HasPrefix(arg, "-") {
			if f.Lookup(arg[1:]) == nil { // flag not found
				continue
			}
		}
		out = append(out, arg)
	}
	return out
}

// GetBuildDir Get build directory from arguments
func GetBuildDir(args []string) (dir string, recursive bool) {
	if len(args) == 0 {
		args = []string{"."}
	}
	dir = args[0]
	if strings.HasSuffix(dir, "/...") {
		dir = dir[:len(dir)-4]
		recursive = true
	}
	if fi, err := os.Stat(dir); err == nil {
		if fi.IsDir() {
			return
		}
		return filepath.Dir(dir), recursive
	}
	return
}

<<<<<<< HEAD
// Generate go code before building or installing, and cache pkgs if success
func GenGoForBuild(dir string, recursive bool, rebuild bool, errorHandle func()) {
=======
// GenGoForBuild Generate go code before building or installing, and cache pkgs if success
func GenGoForBuild(dir string, recursive bool, errorHandle func()) {
>>>>>>> 38c8be77
	hasError := false
	runner := new(gengo.Runner)
	runner.SetAfter(func(p *gengo.Runner, dir string, flags int) error {
		errs := p.ResetErrors()
		if errs != nil {
			hasError = true
			for _, err := range errs {
				fmt.Fprintln(os.Stderr, err)
			}
			fmt.Fprintln(os.Stderr)
		}
		return nil
	})
	baseConf := &cl.Config{PersistLoadPkgs: true}
	runner.GenGo(dir, recursive, rebuild, baseConf.Ensure())
	if hasError {
		errorHandle()
		os.Exit(1)
	}
	baseConf.PkgsLoader.Save()
}

// RunGoCmd executes `go` command tools.
func RunGoCmd(dir string, op string, args ...string) {
	cmd := exec.Command("go", append([]string{op}, args...)...)
	cmd.Dir = dir
	cmd.Stdin = os.Stdin
	cmd.Stdout = os.Stdout
	cmd.Stderr = os.Stderr
	cmd.Env = os.Environ()
	err := cmd.Run()
	if err != nil {
		switch e := err.(type) {
		case *exec.ExitError:
			os.Exit(e.ExitCode())
		default:
			log.Fatalln("RunGoCmd failed:", err)
		}
	}
}<|MERGE_RESOLUTION|>--- conflicted
+++ resolved
@@ -62,13 +62,8 @@
 	return
 }
 
-<<<<<<< HEAD
 // Generate go code before building or installing, and cache pkgs if success
 func GenGoForBuild(dir string, recursive bool, rebuild bool, errorHandle func()) {
-=======
-// GenGoForBuild Generate go code before building or installing, and cache pkgs if success
-func GenGoForBuild(dir string, recursive bool, errorHandle func()) {
->>>>>>> 38c8be77
 	hasError := false
 	runner := new(gengo.Runner)
 	runner.SetAfter(func(p *gengo.Runner, dir string, flags int) error {

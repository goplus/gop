/*
 * Copyright (c) 2021 The GoPlus Authors (goplus.org). All rights reserved.
 *
 * Licensed under the Apache License, Version 2.0 (the "License");
 * you may not use this file except in compliance with the License.
 * You may obtain a copy of the License at
 *
 *     http://www.apache.org/licenses/LICENSE-2.0
 *
 * Unless required by applicable law or agreed to in writing, software
 * distributed under the License is distributed on an "AS IS" BASIS,
 * WITHOUT WARRANTIES OR CONDITIONS OF ANY KIND, either express or implied.
 * See the License for the specific language governing permissions and
 * limitations under the License.
 */

// Package build implements the ``gop build'' command.
package build

import (
	"fmt"
	"os"

	"github.com/qiniu/x/log"

	"github.com/goplus/gop/cl"
	"github.com/goplus/gop/cmd/internal/base"
	"github.com/goplus/gop/cmd/internal/modload"
	"github.com/goplus/gox"
)

// -----------------------------------------------------------------------------

// Cmd - gop build
var Cmd = &base.Command{
	UsageLine: "gop build [-v] [-o output] <gopSrcDir|gopSrcFile>",
	Short:     "Build Go+ files",
}

var (
	flag            = &Cmd.Flag
	flagBuildOutput string
	flagVerbose     = flag.Bool("v", false, "print verbose information")
	flagRebuild     = flag.Bool("rebuild", false, "force rebuilding of packages that are already up-to-date")
)

func init() {
<<<<<<< HEAD
=======
	flag.StringVar(&flagBuildOutput, "o", "", "gop build output file")
>>>>>>> 4dc1e6b6
	Cmd.Run = runCmd
	flag.StringVar(&flagBuildOutput, "o", "", "go build output file")
}

func runCmd(_ *base.Command, args []string) {
	err := flag.Parse(base.SkipSwitches(args, flag))
	if err != nil {
		log.Fatalln("parse input arguments failed:", err)
	}
	ssargs := flag.Args()
	dir, recursive := base.GetBuildDir(ssargs)

	if *flagVerbose {
		gox.SetDebug(gox.DbgFlagAll &^ gox.DbgFlagComments)
		cl.SetDebug(cl.DbgFlagAll)
		cl.SetDisableRecover(true)
	}
<<<<<<< HEAD
	base.GenGoForBuild(dir, recursive, *flagRebuild, func() { fmt.Fprintln(os.Stderr, "GenGo failed, stop building") })
	if *flagRebuild {
		args = removeRebuild(args)
	}
=======
	modload.Load()
	base.GenGoForBuild(dir, recursive, func() { fmt.Fprintln(os.Stderr, "GenGo failed, stop building") })
>>>>>>> 4dc1e6b6
	base.RunGoCmd(dir, "build", args...)
}

func removeRebuild(args []string) (r []string) {
	for _, a := range args {
		if a == "-rebuild" {
			continue
		}
		r = append(r, a)
	}
	return
}

// -----------------------------------------------------------------------------<|MERGE_RESOLUTION|>--- conflicted
+++ resolved
@@ -45,10 +45,6 @@
 )
 
 func init() {
-<<<<<<< HEAD
-=======
-	flag.StringVar(&flagBuildOutput, "o", "", "gop build output file")
->>>>>>> 4dc1e6b6
 	Cmd.Run = runCmd
 	flag.StringVar(&flagBuildOutput, "o", "", "go build output file")
 }
@@ -66,15 +62,11 @@
 		cl.SetDebug(cl.DbgFlagAll)
 		cl.SetDisableRecover(true)
 	}
-<<<<<<< HEAD
+	modload.Load()
 	base.GenGoForBuild(dir, recursive, *flagRebuild, func() { fmt.Fprintln(os.Stderr, "GenGo failed, stop building") })
 	if *flagRebuild {
 		args = removeRebuild(args)
 	}
-=======
-	modload.Load()
-	base.GenGoForBuild(dir, recursive, func() { fmt.Fprintln(os.Stderr, "GenGo failed, stop building") })
->>>>>>> 4dc1e6b6
 	base.RunGoCmd(dir, "build", args...)
 }
 

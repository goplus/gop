/*
 Copyright 2021 The GoPlus Authors (goplus.org)

 Licensed under the Apache License, Version 2.0 (the "License");
 you may not use this file except in compliance with the License.
 You may obtain a copy of the License at

     http://www.apache.org/licenses/LICENSE-2.0

 Unless required by applicable law or agreed to in writing, software
 distributed under the License is distributed on an "AS IS" BASIS,
 WITHOUT WARRANTIES OR CONDITIONS OF ANY KIND, either express or implied.
 See the License for the specific language governing permissions and
 limitations under the License.
*/

// Package install implements the ``gop install'' command.
package install

import (
	"fmt"
	"os"

	"github.com/goplus/gop/cl"
	"github.com/goplus/gop/cmd/internal/base"
	"github.com/goplus/gox"
)

// Cmd - gop install
var Cmd = &base.Command{
	UsageLine: "gop install [-v] <GopPackages>",
	Short:     "Build Go+ files and install target to GOBIN",
}

var (
	flag        = &Cmd.Flag
	flagVerbose = flag.Bool("v", false, "print verbose information")
	flagRebuild = flag.Bool("rebuild", false, "force rebuilding of packages that are already up-to-date")
)

func init() {
	Cmd.Run = runCmd
}

func runCmd(cmd *base.Command, args []string) {
	flag.Parse(base.SkipSwitches(args, flag))
	ssargs := flag.Args()
	dir, recursive := base.GetBuildDir(ssargs)

	if *flagVerbose {
		gox.SetDebug(gox.DbgFlagAll &^ gox.DbgFlagComments)
		cl.SetDebug(cl.DbgFlagAll)
		cl.SetDisableRecover(true)
	}
<<<<<<< HEAD
	hasError := false
	runner := new(gengo.Runner)
	runner.SetAfter(func(p *gengo.Runner, dir string, flags int) error {
		errs := p.ResetErrors()
		if errs != nil {
			hasError = true
			for _, err := range errs {
				fmt.Fprintln(os.Stderr, err)
			}
			fmt.Fprintln(os.Stderr)
		}
		return nil
	})
	baseConf := &cl.Config{PersistLoadPkgs: true}
	runner.GenGo(dir, recursive, *flagRebuild, baseConf.Ensure())
	if hasError {
		os.Exit(1)
	}
	baseConf.PkgsLoader.Save()
	if *flagRebuild {
		args = removeRebuild(args)
	}
=======
	base.GenGoForBuild(dir, recursive, func() { fmt.Fprintln(os.Stderr, "GenGo failed, stop installing") })
>>>>>>> acbb4bf1
	base.RunGoCmd(dir, "install", args...)
}

func removeRebuild(args []string) (r []string) {
	for _, a := range args {
		if a == "-rebuild" {
			continue
		}
		r = append(r, a)
	}
	return
}

// -----------------------------------------------------------------------------<|MERGE_RESOLUTION|>--- conflicted
+++ resolved
@@ -52,32 +52,10 @@
 		cl.SetDebug(cl.DbgFlagAll)
 		cl.SetDisableRecover(true)
 	}
-<<<<<<< HEAD
-	hasError := false
-	runner := new(gengo.Runner)
-	runner.SetAfter(func(p *gengo.Runner, dir string, flags int) error {
-		errs := p.ResetErrors()
-		if errs != nil {
-			hasError = true
-			for _, err := range errs {
-				fmt.Fprintln(os.Stderr, err)
-			}
-			fmt.Fprintln(os.Stderr)
-		}
-		return nil
-	})
-	baseConf := &cl.Config{PersistLoadPkgs: true}
-	runner.GenGo(dir, recursive, *flagRebuild, baseConf.Ensure())
-	if hasError {
-		os.Exit(1)
-	}
-	baseConf.PkgsLoader.Save()
+	base.GenGoForBuild(dir, recursive, *flagRebuild, func() { fmt.Fprintln(os.Stderr, "GenGo failed, stop installing") })
 	if *flagRebuild {
 		args = removeRebuild(args)
 	}
-=======
-	base.GenGoForBuild(dir, recursive, func() { fmt.Fprintln(os.Stderr, "GenGo failed, stop installing") })
->>>>>>> acbb4bf1
 	base.RunGoCmd(dir, "install", args...)
 }
 

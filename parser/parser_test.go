--- conflicted
+++ resolved
@@ -379,7 +379,6 @@
 	p.toIdent(&ast.NumberUnitLit{})
 }
 
-<<<<<<< HEAD
 func TestImplicitIdent(t *testing.T) {
 	if ast.NewIdentEx(100, "foo", ast.ImplicitPkg).End() != 100 {
 		t.Fatal("TestImplicitPkg: not 100")
@@ -390,7 +389,8 @@
 	if ast.NewIdentEx(100, "foo", ast.Fun).End() != 103 {
 		t.Fatal("TestFun: not 103")
 	}
-=======
+}
+
 func TestErrGlobalVarWithSyntaxError(t *testing.T) {
 	// Parse the code
 	testShadowEntry(t, `var (
@@ -431,7 +431,6 @@
 			Rbrace: 117,
 		},
 	})
->>>>>>> 7a06c97d
 }
 
 // -----------------------------------------------------------------------------